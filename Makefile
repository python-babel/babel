--- conflicted
+++ resolved
@@ -4,15 +4,6 @@
 test-cov: import-cldr
 	@PYTHONWARNINGS=default python ${PYTHON_TEST_FLAGS} -m pytest --cov=babel
 
-<<<<<<< HEAD
-test3: import-cldr
-	@PYTHONWARNINGS=default python3 ${PYTHON_TEST_FLAGS} -m pytest
-
-test-cov3: import-cldr
-	@PYTHONWARNINGS=default python3 ${PYTHON_TEST_FLAGS} -m pytest --cov=babel --cov-report term-missing
-
-
-=======
 test-cov-branch: import-cldr
 	@PYTHONWARNINGS=default python ${PYTHON_TEST_FLAGS} -m pytest --cov=babel --cov-branch --cov-report term-missing
 
@@ -24,7 +15,6 @@
 
 test-cov3: import-cldr
 	@PYTHONWARNINGS=default python3 ${PYTHON_TEST_FLAGS} -m pytest --cov=babel --cov-branch
->>>>>>> 5c299042
 
 test-env:
 	@virtualenv test-env
