--- conflicted
+++ resolved
@@ -32,11 +32,7 @@
 
 setup(
     name='Babel',
-<<<<<<< HEAD
     version='2.0-dev',
-=======
-    version='1.1-dev',
->>>>>>> 04339840
     description='Internationalization utilities',
     long_description=\
 """A collection of tools for internationalizing Python applications.""",
