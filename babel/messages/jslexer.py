--- conflicted
+++ resolved
@@ -158,11 +158,7 @@
     return u''.join(result)
 
 
-<<<<<<< HEAD
-def tokenize(source: str, jsx: bool = True, dotted: bool = True, template_string: bool = True) -> Generator[Token, None, None]:
-=======
-def tokenize(source, jsx=True, dotted=True, template_string=True, lineno=1):
->>>>>>> 3594836c
+def tokenize(source: str, jsx: bool = True, dotted: bool = True, template_string: bool = True, lineno: int = 1) -> Generator[Token, None, None]:
     """
     Tokenize JavaScript/JSX source.  Returns a generator of tokens.
 
