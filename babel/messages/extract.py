--- conflicted
+++ resolved
@@ -18,11 +18,8 @@
 from __future__ import annotations
 
 import ast
-<<<<<<< HEAD
 from collections.abc import Callable, Collection, Generator, Iterable, Mapping, MutableSequence
-=======
 import io
->>>>>>> 3594836c
 import os
 import sys
 from os.path import relpath
@@ -588,13 +585,9 @@
     return None
 
 
-<<<<<<< HEAD
 def extract_javascript(
-    fileobj: _FileObj, keywords: Mapping[str, _Keyword], comment_tags: Collection[str], options: _JSOptions
+    fileobj: _FileObj, keywords: Mapping[str, _Keyword], comment_tags: Collection[str], options: _JSOptions, lineno: int = 1
 ) -> Iterable[tuple[int, str | tuple[str, ...], list[str], str | None]]:
-=======
-def extract_javascript(fileobj, keywords, comment_tags, options, lineno=1):
->>>>>>> 3594836c
     """Extract messages from JavaScript source code.
 
     :param fileobj: the seekable, file-like object the messages should be
