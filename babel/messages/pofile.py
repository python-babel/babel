# -*- coding: utf-8 -*-
"""
    babel.messages.pofile
    ~~~~~~~~~~~~~~~~~~~~~

    Reading and writing of files in the ``gettext`` PO (portable object)
    format.

    :copyright: (c) 2013-2022 by the Babel Team.
    :license: BSD, see LICENSE for more details.
"""

from __future__ import print_function
import os
import re

from babel.messages.catalog import Catalog, Message
from babel.util import wraptext, _cmp


def unescape(string):
    r"""Reverse `escape` the given string.

    >>> print(unescape('"Say:\\n  \\"hello, world!\\"\\n"'))
    Say:
      "hello, world!"
    <BLANKLINE>

    :param string: the string to unescape
    """
    def replace_escapes(match):
        m = match.group(1)
        if m == 'n':
            return '\n'
        elif m == 't':
            return '\t'
        elif m == 'r':
            return '\r'
        # m is \ or "
        return m
    return re.compile(r'\\([\\trn"])').sub(replace_escapes, string[1:-1])


def denormalize(string):
    r"""Reverse the normalization done by the `normalize` function.

    >>> print(denormalize(r'''""
    ... "Say:\n"
    ... "  \"hello, world!\"\n"'''))
    Say:
      "hello, world!"
    <BLANKLINE>

    >>> print(denormalize(r'''""
    ... "Say:\n"
    ... "  \"Lorem ipsum dolor sit "
    ... "amet, consectetur adipisicing"
    ... " elit, \"\n"'''))
    Say:
      "Lorem ipsum dolor sit amet, consectetur adipisicing elit, "
    <BLANKLINE>

    :param string: the string to denormalize
    """
    if '\n' in string:
        escaped_lines = string.splitlines()
        if string.startswith('""'):
            escaped_lines = escaped_lines[1:]
        lines = map(unescape, escaped_lines)
        return ''.join(lines)
    else:
        return unescape(string)


class PoFileError(Exception):
    """Exception thrown by PoParser when an invalid po file is encountered."""
    def __init__(self, message, catalog, line, lineno):
        super(PoFileError, self).__init__('{message} on {lineno}'.format(message=message, lineno=lineno))
        self.catalog = catalog
        self.line = line
        self.lineno = lineno


class _NormalizedString(object):

    def __init__(self, *args):
        self._strs = []
        for arg in args:
            self.append(arg)

    def append(self, s):
        self._strs.append(s.strip())

    def denormalize(self):
        return ''.join(map(unescape, self._strs))

    def __nonzero__(self):
        return bool(self._strs)

    __bool__ = __nonzero__

    def __repr__(self):
        return os.linesep.join(self._strs)

    def __cmp__(self, other):
        if not other:
            return 1

        return _cmp(str(self), str(other))

    def __gt__(self, other):
        return self.__cmp__(other) > 0

    def __lt__(self, other):
        return self.__cmp__(other) < 0

    def __ge__(self, other):
        return self.__cmp__(other) >= 0

    def __le__(self, other):
        return self.__cmp__(other) <= 0

    def __eq__(self, other):
        return self.__cmp__(other) == 0

    def __ne__(self, other):
        return self.__cmp__(other) != 0



class PoFileParser(object):
    """Support class to  read messages from a ``gettext`` PO (portable object) file
    and add them to a `Catalog`

    See `read_po` for simple cases.
    """

    _keywords = [
        'msgid',
        'msgstr',
        'msgctxt',
        'msgid_plural',
    ]

    def __init__(self, catalog, ignore_obsolete=False, abort_invalid=False):
        self.catalog = catalog
        self.ignore_obsolete = ignore_obsolete
        self.counter = 0
        self.offset = 0
        self.abort_invalid = abort_invalid
        self._reset_message_state()

    def _reset_message_state(self):
        self.messages = []
        self.translations = []
        self.locations = []
        self.flags = []
        self.user_comments = []
        self.auto_comments = []
        self.context = None
        self.obsolete = False
        self.in_msgid = False
        self.in_msgstr = False
        self.in_msgctxt = False

    def _add_message(self):
        """
        Add a message to the catalog based on the current parser state and
        clear the state ready to process the next message.
        """
        self.translations.sort()
        if len(self.messages) > 1:
            msgid = tuple([m.denormalize() for m in self.messages])
        else:
            msgid = self.messages[0].denormalize()
        if isinstance(msgid, (list, tuple)):
            string = ['' for _ in range(self.catalog.num_plurals)]
            for idx, translation in self.translations:
                if idx >= self.catalog.num_plurals:
                    self._invalid_pofile(u"", self.offset, "msg has more translations than num_plurals of catalog")
                    continue
                string[idx] = translation.denormalize()
            string = tuple(string)
        else:
            string = self.translations[0][1].denormalize()
        if self.context:
            msgctxt = self.context.denormalize()
        else:
            msgctxt = None
        message = Message(msgid, string, list(self.locations), set(self.flags),
                          self.auto_comments, self.user_comments, lineno=self.offset + 1,
                          context=msgctxt)
        if self.obsolete:
            if not self.ignore_obsolete:
                self.catalog.obsolete[msgid] = message
        else:
            self.catalog[msgid] = message
        self.counter += 1
        self._reset_message_state()

    def _finish_current_message(self):
        if self.messages:
            self._add_message()

    def _process_message_line(self, lineno, line, obsolete=False):
        if line.startswith('"'):
            self._process_string_continuation_line(line, lineno)
        else:
            self._process_keyword_line(lineno, line, obsolete)

    def _process_keyword_line(self, lineno, line, obsolete=False):

        for keyword in self._keywords:
            try:
                if line.startswith(keyword) and line[len(keyword)] in [' ', '[']:
                    arg = line[len(keyword):]
                    break
            except IndexError:
                self._invalid_pofile(line, lineno, "Keyword must be followed by a string")
        else:
            self._invalid_pofile(line, lineno, "Start of line didn't match any expected keyword.")
            return

        if keyword in ['msgid', 'msgctxt']:
            self._finish_current_message()

        self.obsolete = obsolete

        # The line that has the msgid is stored as the offset of the msg
        # should this be the msgctxt if it has one?
        if keyword == 'msgid':
            self.offset = lineno

        if keyword in ['msgid', 'msgid_plural']:
            self.in_msgctxt = False
            self.in_msgid = True
            self.messages.append(_NormalizedString(arg))

        elif keyword == 'msgstr':
            self.in_msgid = False
            self.in_msgstr = True
            if arg.startswith('['):
                idx, msg = arg[1:].split(']', 1)
                self.translations.append([int(idx), _NormalizedString(msg)])
            else:
                self.translations.append([0, _NormalizedString(arg)])

        elif keyword == 'msgctxt':
            self.in_msgctxt = True
            self.context = _NormalizedString(arg)

    def _process_string_continuation_line(self, line, lineno):
        if self.in_msgid:
            s = self.messages[-1]
        elif self.in_msgstr:
            s = self.translations[-1][1]
        elif self.in_msgctxt:
            s = self.context
        else:
            self._invalid_pofile(line, lineno, "Got line starting with \" but not in msgid, msgstr or msgctxt")
            return
        s.append(line)

    def _process_comment(self, line):

        self._finish_current_message()

        if line[1:].startswith(':'):
            for location in line[2:].lstrip().split():
                pos = location.rfind(':')
                if pos >= 0:
                    try:
                        lineno = int(location[pos + 1:])
                    except ValueError:
                        continue
                    self.locations.append((location[:pos], lineno))
                else:
                    self.locations.append((location, None))            
        elif line[1:].startswith(','):
            for flag in line[2:].lstrip().split(','):
                self.flags.append(flag.strip())
        elif line[1:].startswith('.'):
            # These are called auto-comments
            comment = line[2:].strip()
            if comment:  # Just check that we're not adding empty comments
                self.auto_comments.append(comment)
        else:
            # These are called user comments
            self.user_comments.append(line[1:].strip())

    def parse(self, fileobj):
        """
        Reads from the file-like object `fileobj` and adds any po file
        units found in it to the `Catalog` supplied to the constructor.
        """

        for lineno, line in enumerate(fileobj):
            line = line.strip()
            if not isinstance(line, str):
                line = line.decode(self.catalog.charset)
            if not line:
                continue
            if line.startswith('#'):
                if line[1:].startswith('~'):
                    self._process_message_line(lineno, line[2:].lstrip(), obsolete=True)
                else:
                    self._process_comment(line)
            else:
                self._process_message_line(lineno, line)

        self._finish_current_message()

        # No actual messages found, but there was some info in comments, from which
        # we'll construct an empty header message
        if not self.counter and (self.flags or self.user_comments or self.auto_comments):
            self.messages.append(_NormalizedString(u'""'))
            self.translations.append([0, _NormalizedString(u'""')])
            self._add_message()

    def _invalid_pofile(self, line, lineno, msg):
        assert isinstance(line, str)
        if self.abort_invalid:
            raise PoFileError(msg, self.catalog, line, lineno)
        print("WARNING:", msg)
        # `line` is guaranteed to be unicode so u"{}"-interpolating would always
        # succeed, but on Python < 2 if not in a TTY, `sys.stdout.encoding`
        # is `None`, unicode may not be printable so we `repr()` to ASCII.
        print(u"WARNING: Problem on line {0}: {1}".format(lineno + 1, repr(line)))


def read_po(fileobj, locale=None, domain=None, ignore_obsolete=False, charset=None, abort_invalid=False):
    """Read messages from a ``gettext`` PO (portable object) file from the given
    file-like object and return a `Catalog`.

    >>> from datetime import datetime
    >>> from io import StringIO
    >>> buf = StringIO('''
    ... #: main.py:1
    ... #, fuzzy, python-format
    ... msgid "foo %(name)s"
    ... msgstr "quux %(name)s"
    ...
    ... # A user comment
    ... #. An auto comment
    ... #: main.py:3
    ... msgid "bar"
    ... msgid_plural "baz"
    ... msgstr[0] "bar"
    ... msgstr[1] "baaz"
    ... ''')
    >>> catalog = read_po(buf)
    >>> catalog.revision_date = datetime(2007, 4, 1)

    >>> for message in catalog:
    ...     if message.id:
    ...         print((message.id, message.string))
    ...         print(' ', (message.locations, sorted(list(message.flags))))
    ...         print(' ', (message.user_comments, message.auto_comments))
    (u'foo %(name)s', u'quux %(name)s')
      ([(u'main.py', 1)], [u'fuzzy', u'python-format'])
      ([], [])
    ((u'bar', u'baz'), (u'bar', u'baaz'))
      ([(u'main.py', 3)], [])
      ([u'A user comment'], [u'An auto comment'])

    .. versionadded:: 1.0
       Added support for explicit charset argument.

    :param fileobj: the file-like object to read the PO file from
    :param locale: the locale identifier or `Locale` object, or `None`
                   if the catalog is not bound to a locale (which basically
                   means it's a template)
    :param domain: the message domain
    :param ignore_obsolete: whether to ignore obsolete messages in the input
    :param charset: the character set of the catalog.
    :param abort_invalid: abort read if po file is invalid
    """
    catalog = Catalog(locale=locale, domain=domain, charset=charset)
    parser = PoFileParser(catalog, ignore_obsolete, abort_invalid=abort_invalid)
    parser.parse(fileobj)
    return catalog


WORD_SEP = re.compile('('
                      r'\s+|'                                 # any whitespace
                      r'[^\s\w]*\w+[a-zA-Z]-(?=\w+[a-zA-Z])|'  # hyphenated words
                      r'(?<=[\w\!\"\'\&\.\,\?])-{2,}(?=\w)'   # em-dash
                      ')')


def escape(string):
    r"""Escape the given string so that it can be included in double-quoted
    strings in ``PO`` files.

    >>> escape('''Say:
    ...   "hello, world!"
    ... ''')
    '"Say:\\n  \\"hello, world!\\"\\n"'

    :param string: the string to escape
    """
    return '"%s"' % string.replace('\\', '\\\\') \
                          .replace('\t', '\\t') \
                          .replace('\r', '\\r') \
                          .replace('\n', '\\n') \
                          .replace('\"', '\\"')


def normalize(string, prefix='', width=76):
    r"""Convert a string into a format that is appropriate for .po files.

    >>> print(normalize('''Say:
    ...   "hello, world!"
    ... ''', width=None))
    ""
    "Say:\n"
    "  \"hello, world!\"\n"

    >>> print(normalize('''Say:
    ...   "Lorem ipsum dolor sit amet, consectetur adipisicing elit, "
    ... ''', width=32))
    ""
    "Say:\n"
    "  \"Lorem ipsum dolor sit "
    "amet, consectetur adipisicing"
    " elit, \"\n"

    :param string: the string to normalize
    :param prefix: a string that should be prepended to every line
    :param width: the maximum line width; use `None`, 0, or a negative number
                  to completely disable line wrapping
    """
    if width and width > 0:
        prefixlen = len(prefix)
        lines = []
        for line in string.splitlines(True):
            if len(escape(line)) + prefixlen > width:
                chunks = WORD_SEP.split(line)
                chunks.reverse()
                while chunks:
                    buf = []
                    size = 2
                    while chunks:
                        l = len(escape(chunks[-1])) - 2 + prefixlen
                        if size + l < width:
                            buf.append(chunks.pop())
                            size += l
                        else:
                            if not buf:
                                # handle long chunks by putting them on a
                                # separate line
                                buf.append(chunks.pop())
                            break
                    lines.append(u''.join(buf))
            else:
                lines.append(line)
    else:
        lines = string.splitlines(True)

    if len(lines) <= 1:
        return escape(string)

    # Remove empty trailing line
    if lines and not lines[-1]:
        del lines[-1]
        lines[-1] += '\n'
    return u'""\n' + u'\n'.join([(prefix + escape(line)) for line in lines])


def write_po(fileobj, catalog, width=76, no_location=False, omit_header=False,
             sort_output=False, sort_by_file=False, ignore_obsolete=False,
             include_previous=False, include_lineno=True):
    r"""Write a ``gettext`` PO (portable object) template file for a given
    message catalog to the provided file-like object.

    >>> catalog = Catalog()
    >>> catalog.add(u'foo %(name)s', locations=[('main.py', 1)],
    ...             flags=('fuzzy',))
    <Message...>
    >>> catalog.add((u'bar', u'baz'), locations=[('main.py', 3)])
    <Message...>
    >>> from io import BytesIO
    >>> buf = BytesIO()
    >>> write_po(buf, catalog, omit_header=True)
    >>> print(buf.getvalue().decode("utf8"))
    #: main.py:1
    #, fuzzy, python-format
    msgid "foo %(name)s"
    msgstr ""
    <BLANKLINE>
    #: main.py:3
    msgid "bar"
    msgid_plural "baz"
    msgstr[0] ""
    msgstr[1] ""
    <BLANKLINE>
    <BLANKLINE>

    :param fileobj: the file-like object to write to
    :param catalog: the `Catalog` instance
    :param width: the maximum line width for the generated output; use `None`,
                  0, or a negative number to completely disable line wrapping
    :param no_location: do not emit a location comment for every message
    :param omit_header: do not include the ``msgid ""`` entry at the top of the
                        output
    :param sort_output: whether to sort the messages in the output by msgid
    :param sort_by_file: whether to sort the messages in the output by their
                         locations
    :param ignore_obsolete: whether to ignore obsolete messages and not include
                            them in the output; by default they are included as
                            comments
    :param include_previous: include the old msgid as a comment when
                             updating the catalog
    :param include_lineno: include line number in the location comment
    """
    def _normalize(key, prefix=''):
        return normalize(key, prefix=prefix, width=width)

    def _write(text):
        if isinstance(text, str):
            text = text.encode(catalog.charset, 'backslashreplace')
        fileobj.write(text)

<<<<<<< HEAD
    def _write_comment(comment, prefix=''):
=======
<<<<<<< HEAD
    def _write_comment(comment, prefix='':
=======
    def _write_comment(comment, prefix=''):
>>>>>>> 67aa652a1c10bfdc92587cdae87fdab65d633b23
>>>>>>> 7bddb4b6
        # NEVER wrap comments, this observation: "xgettext always wraps comments even if --no-wrap is passed;" is FALSE. There seemed to be a bug in the xgettext code, because wrapping doesn't always occur
        # Make sure comments are unique and sorted alphabetically so locations can be easily searched and identify
        if not comment:
            return

        is_list_type = isinstance(comment, list)
        comment_list = (list(comment) if not is_list_type else comment)
        comment_list.sort()
        for line in comment_list:
            _write('#%s %s\n' % (prefix, line.strip()))

    def _write_message(message, prefix=''):
        if isinstance(message.id, (list, tuple)):
            if message.context:
                _write('%smsgctxt %s\n' % (prefix,
                                           _normalize(message.context, prefix)))
            _write('%smsgid %s\n' % (prefix, _normalize(message.id[0], prefix)))
            _write('%smsgid_plural %s\n' % (
                prefix, _normalize(message.id[1], prefix)
            ))

            for idx in range(catalog.num_plurals):
                try:
                    string = message.string[idx]
                except IndexError:
                    string = ''
                _write('%smsgstr[%d] %s\n' % (
                    prefix, idx, _normalize(string, prefix)
                ))
        else:
            if message.context:
                _write('%smsgctxt %s\n' % (prefix,
                                           _normalize(message.context, prefix)))
            _write('%smsgid %s\n' % (prefix, _normalize(message.id, prefix)))
            _write('%smsgstr %s\n' % (
                prefix, _normalize(message.string or '', prefix)
            ))

    sort_by = None
    if sort_output:
        sort_by = "message"
    elif sort_by_file:
        sort_by = "location"

    for message in _sort_messages(catalog, sort_by=sort_by):
        if not message.id:  # This is the header "message"
            if omit_header:
                continue
            comment_header = catalog.header_comment
            if width and width > 0:
                lines = []
                for line in comment_header.splitlines():
                    lines += wraptext(line, width=width,
                                      subsequent_indent='# ')
                comment_header = u'\n'.join(lines)
            _write(comment_header + u'\n')

        _write_comment(message.user_comments)
<<<<<<< HEAD
        _write_comment(message.auto_comments, prefix='.')

=======
        _write_comment(message.auto_comments)
>>>>>>> 7bddb4b6

        if not no_location:
            locs = []

            # sort locations by filename and lineno.
            # if there's no <int> as lineno, use `-1`.
            # if no sorting possible, leave unsorted.
            # (see issue #606)
            try:
                locations = sorted(message.locations, 
                                   key=lambda x: (x[0], isinstance(x[1], int) and x[1] or -1))
            except TypeError:  # e.g. "TypeError: unorderable types: NoneType() < int()"
                locations = message.locations

            for filename, lineno in locations:
                if lineno and include_lineno:
                    location = u'%s:%d' % (filename.replace(os.sep, '/'), lineno)
                else:
                    location = u'%s' % filename.replace(os.sep, '/')
                if location not in locs:
                    locs.append(location)
<<<<<<< HEAD

            _write_comment(locs, prefix=':')

=======
            _write_comment(locs, prefix=':')
>>>>>>> 7bddb4b6
        if message.flags:
            _write('#%s\n' % ', '.join([''] + sorted(message.flags)))

        if message.previous_id and include_previous:
            _write_comment('msgid %s' % _normalize(message.previous_id[0]),
                           prefix='|')
            if len(message.previous_id) > 1:
                _write_comment('msgid_plural %s' % _normalize(
                    message.previous_id[1]
                ), prefix='|')

        _write_message(message)
        _write('\n')

    if not ignore_obsolete:
        for message in _sort_messages(
            catalog.obsolete.values(),
            sort_by=sort_by
        ):
            _write_comment(message.user_comments)
            _write_message(message, prefix='#~ ')
            _write('\n')


def _sort_messages(messages, sort_by):
    """
    Sort the given message iterable by the given criteria.

    Always returns a list.

    :param messages: An iterable of Messages.
    :param sort_by: Sort by which criteria? Options are `message` and `location`.
    :return: list[Message]
    """
    messages = list(messages)
    if sort_by == "message":
        messages.sort()
    elif sort_by == "location":
        messages.sort(key=lambda m: m.locations)
    return messages<|MERGE_RESOLUTION|>--- conflicted
+++ resolved
@@ -521,15 +521,7 @@
             text = text.encode(catalog.charset, 'backslashreplace')
         fileobj.write(text)
 
-<<<<<<< HEAD
     def _write_comment(comment, prefix=''):
-=======
-<<<<<<< HEAD
-    def _write_comment(comment, prefix='':
-=======
-    def _write_comment(comment, prefix=''):
->>>>>>> 67aa652a1c10bfdc92587cdae87fdab65d633b23
->>>>>>> 7bddb4b6
         # NEVER wrap comments, this observation: "xgettext always wraps comments even if --no-wrap is passed;" is FALSE. There seemed to be a bug in the xgettext code, because wrapping doesn't always occur
         # Make sure comments are unique and sorted alphabetically so locations can be easily searched and identify
         if not comment:
@@ -588,12 +580,7 @@
             _write(comment_header + u'\n')
 
         _write_comment(message.user_comments)
-<<<<<<< HEAD
         _write_comment(message.auto_comments, prefix='.')
-
-=======
-        _write_comment(message.auto_comments)
->>>>>>> 7bddb4b6
 
         if not no_location:
             locs = []
@@ -615,13 +602,7 @@
                     location = u'%s' % filename.replace(os.sep, '/')
                 if location not in locs:
                     locs.append(location)
-<<<<<<< HEAD
-
             _write_comment(locs, prefix=':')
-
-=======
-            _write_comment(locs, prefix=':')
->>>>>>> 7bddb4b6
         if message.flags:
             _write('#%s\n' % ', '.join([''] + sorted(message.flags)))
 
