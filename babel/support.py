"""
    babel.support
    ~~~~~~~~~~~~~

    Several classes and functions that help with integrating and using Babel
    in applications.

    .. note: the code in this module is not used by Babel itself

    :copyright: (c) 2013-2022 by the Babel Team.
    :license: BSD, see LICENSE for more details.
"""

import gettext
import locale

from babel.core import Locale
from babel.dates import format_date, format_datetime, format_time, \
    format_timedelta
<<<<<<< HEAD
from babel.numbers import format_decimal, format_currency, format_compact_currency, \
    format_percent, format_scientific
=======
from babel.numbers import format_decimal, format_currency, \
    format_percent, format_scientific, format_compact_decimal
>>>>>>> 3add2c14


class Format:
    """Wrapper class providing the various date and number formatting functions
    bound to a specific locale and time-zone.

    >>> from babel.util import UTC
    >>> from datetime import date
    >>> fmt = Format('en_US', UTC)
    >>> fmt.date(date(2007, 4, 1))
    u'Apr 1, 2007'
    >>> fmt.decimal(1.2345)
    u'1.234'
    """

    def __init__(self, locale, tzinfo=None):
        """Initialize the formatter.

        :param locale: the locale identifier or `Locale` instance
        :param tzinfo: the time-zone info (a `tzinfo` instance or `None`)
        """
        self.locale = Locale.parse(locale)
        self.tzinfo = tzinfo

    def date(self, date=None, format='medium'):
        """Return a date formatted according to the given pattern.

        >>> from datetime import date
        >>> fmt = Format('en_US')
        >>> fmt.date(date(2007, 4, 1))
        u'Apr 1, 2007'
        """
        return format_date(date, format, locale=self.locale)

    def datetime(self, datetime=None, format='medium'):
        """Return a date and time formatted according to the given pattern.

        >>> from datetime import datetime
        >>> from pytz import timezone
        >>> fmt = Format('en_US', tzinfo=timezone('US/Eastern'))
        >>> fmt.datetime(datetime(2007, 4, 1, 15, 30))
        u'Apr 1, 2007, 11:30:00 AM'
        """
        return format_datetime(datetime, format, tzinfo=self.tzinfo,
                               locale=self.locale)

    def time(self, time=None, format='medium'):
        """Return a time formatted according to the given pattern.

        >>> from datetime import datetime
        >>> from pytz import timezone
        >>> fmt = Format('en_US', tzinfo=timezone('US/Eastern'))
        >>> fmt.time(datetime(2007, 4, 1, 15, 30))
        u'11:30:00 AM'
        """
        return format_time(time, format, tzinfo=self.tzinfo, locale=self.locale)

    def timedelta(self, delta, granularity='second', threshold=.85,
                  format='long', add_direction=False):
        """Return a time delta according to the rules of the given locale.

        >>> from datetime import timedelta
        >>> fmt = Format('en_US')
        >>> fmt.timedelta(timedelta(weeks=11))
        u'3 months'
        """
        return format_timedelta(delta, granularity=granularity,
                                threshold=threshold,
                                format=format, add_direction=add_direction,
                                locale=self.locale)

    def number(self, number):
        """Return an integer number formatted for the locale.

        >>> fmt = Format('en_US')
        >>> fmt.number(1099)
        u'1,099'
        """
        return format_decimal(number, locale=self.locale)

    def decimal(self, number, format=None):
        """Return a decimal number formatted for the locale.

        >>> fmt = Format('en_US')
        >>> fmt.decimal(1.2345)
        u'1.234'
        """
        return format_decimal(number, format, locale=self.locale)

    def compact_decimal(self, number, format_type='short', fraction_digits=0):
        """Return a number formatted in compact form for the locale.

        >>> fmt = Format('en_US')
        >>> fmt.compact_decimal(123456789)
        u'123M'
        """
        return format_compact_decimal(number, format_type=format_type,
                                      fraction_digits=fraction_digits,
                                      locale=self.locale)

    def currency(self, number, currency):
        """Return a number in the given currency formatted for the locale.
        """
        return format_currency(number, currency, locale=self.locale)

    def compact_currency(self, number, currency, format_type='short', fraction_digits=0):
        """Return a number in the given currency formatted for the locale
        using the compact number format.
        """
        return format_compact_currency(number, currency, format_type=format_type,
                                        fraction_digits=fraction_digits, locale=self.locale)

    def percent(self, number, format=None):
        """Return a number formatted as percentage for the locale.

        >>> fmt = Format('en_US')
        >>> fmt.percent(0.34)
        u'34%'
        """
        return format_percent(number, format, locale=self.locale)

    def scientific(self, number):
        """Return a number formatted using scientific notation for the locale.
        """
        return format_scientific(number, locale=self.locale)


class LazyProxy:
    """Class for proxy objects that delegate to a specified function to evaluate
    the actual object.

    >>> def greeting(name='world'):
    ...     return 'Hello, %s!' % name
    >>> lazy_greeting = LazyProxy(greeting, name='Joe')
    >>> print(lazy_greeting)
    Hello, Joe!
    >>> u'  ' + lazy_greeting
    u'  Hello, Joe!'
    >>> u'(%s)' % lazy_greeting
    u'(Hello, Joe!)'

    This can be used, for example, to implement lazy translation functions that
    delay the actual translation until the string is actually used. The
    rationale for such behavior is that the locale of the user may not always
    be available. In web applications, you only know the locale when processing
    a request.

    The proxy implementation attempts to be as complete as possible, so that
    the lazy objects should mostly work as expected, for example for sorting:

    >>> greetings = [
    ...     LazyProxy(greeting, 'world'),
    ...     LazyProxy(greeting, 'Joe'),
    ...     LazyProxy(greeting, 'universe'),
    ... ]
    >>> greetings.sort()
    >>> for greeting in greetings:
    ...     print(greeting)
    Hello, Joe!
    Hello, universe!
    Hello, world!
    """
    __slots__ = ['_func', '_args', '_kwargs', '_value', '_is_cache_enabled', '_attribute_error']

    def __init__(self, func, *args, **kwargs):
        is_cache_enabled = kwargs.pop('enable_cache', True)
        # Avoid triggering our own __setattr__ implementation
        object.__setattr__(self, '_func', func)
        object.__setattr__(self, '_args', args)
        object.__setattr__(self, '_kwargs', kwargs)
        object.__setattr__(self, '_is_cache_enabled', is_cache_enabled)
        object.__setattr__(self, '_value', None)
        object.__setattr__(self, '_attribute_error', None)

    @property
    def value(self):
        if self._value is None:
            try:
                value = self._func(*self._args, **self._kwargs)
            except AttributeError as error:
                object.__setattr__(self, '_attribute_error', error)
                raise

            if not self._is_cache_enabled:
                return value
            object.__setattr__(self, '_value', value)
        return self._value

    def __contains__(self, key):
        return key in self.value

    def __bool__(self):
        return bool(self.value)

    def __dir__(self):
        return dir(self.value)

    def __iter__(self):
        return iter(self.value)

    def __len__(self):
        return len(self.value)

    def __str__(self):
        return str(self.value)

    def __add__(self, other):
        return self.value + other

    def __radd__(self, other):
        return other + self.value

    def __mod__(self, other):
        return self.value % other

    def __rmod__(self, other):
        return other % self.value

    def __mul__(self, other):
        return self.value * other

    def __rmul__(self, other):
        return other * self.value

    def __call__(self, *args, **kwargs):
        return self.value(*args, **kwargs)

    def __lt__(self, other):
        return self.value < other

    def __le__(self, other):
        return self.value <= other

    def __eq__(self, other):
        return self.value == other

    def __ne__(self, other):
        return self.value != other

    def __gt__(self, other):
        return self.value > other

    def __ge__(self, other):
        return self.value >= other

    def __delattr__(self, name):
        delattr(self.value, name)

    def __getattr__(self, name):
        if self._attribute_error is not None:
            raise self._attribute_error
        return getattr(self.value, name)

    def __setattr__(self, name, value):
        setattr(self.value, name, value)

    def __delitem__(self, key):
        del self.value[key]

    def __getitem__(self, key):
        return self.value[key]

    def __setitem__(self, key, value):
        self.value[key] = value

    def __copy__(self):
        return LazyProxy(
            self._func,
            enable_cache=self._is_cache_enabled,
            *self._args,
            **self._kwargs
        )

    def __deepcopy__(self, memo):
        from copy import deepcopy
        return LazyProxy(
            deepcopy(self._func, memo),
            enable_cache=deepcopy(self._is_cache_enabled, memo),
            *deepcopy(self._args, memo),
            **deepcopy(self._kwargs, memo)
        )


class NullTranslations(gettext.NullTranslations):

    DEFAULT_DOMAIN = None

    def __init__(self, fp=None):
        """Initialize a simple translations class which is not backed by a
        real catalog. Behaves similar to gettext.NullTranslations but also
        offers Babel's on *gettext methods (e.g. 'dgettext()').

        :param fp: a file-like object (ignored in this class)
        """
        # These attributes are set by gettext.NullTranslations when a catalog
        # is parsed (fp != None). Ensure that they are always present because
        # some *gettext methods (including '.gettext()') rely on the attributes.
        self._catalog = {}
        self.plural = lambda n: int(n != 1)
        super().__init__(fp=fp)
        self.files = list(filter(None, [getattr(fp, 'name', None)]))
        self.domain = self.DEFAULT_DOMAIN
        self._domains = {}

    def dgettext(self, domain, message):
        """Like ``gettext()``, but look the message up in the specified
        domain.
        """
        return self._domains.get(domain, self).gettext(message)

    def ldgettext(self, domain, message):
        """Like ``lgettext()``, but look the message up in the specified
        domain.
        """
        import warnings
        warnings.warn('ldgettext() is deprecated, use dgettext() instead',
                      DeprecationWarning, 2)
        return self._domains.get(domain, self).lgettext(message)

    def udgettext(self, domain, message):
        """Like ``ugettext()``, but look the message up in the specified
        domain.
        """
        return self._domains.get(domain, self).ugettext(message)
    # backward compatibility with 0.9
    dugettext = udgettext

    def dngettext(self, domain, singular, plural, num):
        """Like ``ngettext()``, but look the message up in the specified
        domain.
        """
        return self._domains.get(domain, self).ngettext(singular, plural, num)

    def ldngettext(self, domain, singular, plural, num):
        """Like ``lngettext()``, but look the message up in the specified
        domain.
        """
        import warnings
        warnings.warn('ldngettext() is deprecated, use dngettext() instead',
                      DeprecationWarning, 2)
        return self._domains.get(domain, self).lngettext(singular, plural, num)

    def udngettext(self, domain, singular, plural, num):
        """Like ``ungettext()`` but look the message up in the specified
        domain.
        """
        return self._domains.get(domain, self).ungettext(singular, plural, num)
    # backward compatibility with 0.9
    dungettext = udngettext

    # Most of the downwards code, until it get's included in stdlib, from:
    #    https://bugs.python.org/file10036/gettext-pgettext.patch
    #
    # The encoding of a msgctxt and a msgid in a .mo file is
    # msgctxt + "\x04" + msgid (gettext version >= 0.15)
    CONTEXT_ENCODING = '%s\x04%s'

    def pgettext(self, context, message):
        """Look up the `context` and `message` id in the catalog and return the
        corresponding message string, as an 8-bit string encoded with the
        catalog's charset encoding, if known.  If there is no entry in the
        catalog for the `message` id and `context` , and a fallback has been
        set, the look up is forwarded to the fallback's ``pgettext()``
        method. Otherwise, the `message` id is returned.
        """
        ctxt_msg_id = self.CONTEXT_ENCODING % (context, message)
        missing = object()
        tmsg = self._catalog.get(ctxt_msg_id, missing)
        if tmsg is missing:
            if self._fallback:
                return self._fallback.pgettext(context, message)
            return message
        return tmsg

    def lpgettext(self, context, message):
        """Equivalent to ``pgettext()``, but the translation is returned in the
        preferred system encoding, if no other encoding was explicitly set with
        ``bind_textdomain_codeset()``.
        """
        import warnings
        warnings.warn('lpgettext() is deprecated, use pgettext() instead',
                      DeprecationWarning, 2)
        tmsg = self.pgettext(context, message)
        encoding = getattr(self, "_output_charset", None) or locale.getpreferredencoding()
        return tmsg.encode(encoding)

    def npgettext(self, context, singular, plural, num):
        """Do a plural-forms lookup of a message id.  `singular` is used as the
        message id for purposes of lookup in the catalog, while `num` is used to
        determine which plural form to use.  The returned message string is an
        8-bit string encoded with the catalog's charset encoding, if known.

        If the message id for `context` is not found in the catalog, and a
        fallback is specified, the request is forwarded to the fallback's
        ``npgettext()`` method.  Otherwise, when ``num`` is 1 ``singular`` is
        returned, and ``plural`` is returned in all other cases.
        """
        ctxt_msg_id = self.CONTEXT_ENCODING % (context, singular)
        try:
            tmsg = self._catalog[(ctxt_msg_id, self.plural(num))]
            return tmsg
        except KeyError:
            if self._fallback:
                return self._fallback.npgettext(context, singular, plural, num)
            if num == 1:
                return singular
            else:
                return plural

    def lnpgettext(self, context, singular, plural, num):
        """Equivalent to ``npgettext()``, but the translation is returned in the
        preferred system encoding, if no other encoding was explicitly set with
        ``bind_textdomain_codeset()``.
        """
        import warnings
        warnings.warn('lnpgettext() is deprecated, use npgettext() instead',
                      DeprecationWarning, 2)
        ctxt_msg_id = self.CONTEXT_ENCODING % (context, singular)
        try:
            tmsg = self._catalog[(ctxt_msg_id, self.plural(num))]
            encoding = getattr(self, "_output_charset", None) or locale.getpreferredencoding()
            return tmsg.encode(encoding)
        except KeyError:
            if self._fallback:
                return self._fallback.lnpgettext(context, singular, plural, num)
            if num == 1:
                return singular
            else:
                return plural

    def upgettext(self, context, message):
        """Look up the `context` and `message` id in the catalog and return the
        corresponding message string, as a Unicode string.  If there is no entry
        in the catalog for the `message` id and `context`, and a fallback has
        been set, the look up is forwarded to the fallback's ``upgettext()``
        method.  Otherwise, the `message` id is returned.
        """
        ctxt_message_id = self.CONTEXT_ENCODING % (context, message)
        missing = object()
        tmsg = self._catalog.get(ctxt_message_id, missing)
        if tmsg is missing:
            if self._fallback:
                return self._fallback.upgettext(context, message)
            return str(message)
        return tmsg

    def unpgettext(self, context, singular, plural, num):
        """Do a plural-forms lookup of a message id.  `singular` is used as the
        message id for purposes of lookup in the catalog, while `num` is used to
        determine which plural form to use.  The returned message string is a
        Unicode string.

        If the message id for `context` is not found in the catalog, and a
        fallback is specified, the request is forwarded to the fallback's
        ``unpgettext()`` method.  Otherwise, when `num` is 1 `singular` is
        returned, and `plural` is returned in all other cases.
        """
        ctxt_message_id = self.CONTEXT_ENCODING % (context, singular)
        try:
            tmsg = self._catalog[(ctxt_message_id, self.plural(num))]
        except KeyError:
            if self._fallback:
                return self._fallback.unpgettext(context, singular, plural, num)
            if num == 1:
                tmsg = str(singular)
            else:
                tmsg = str(plural)
        return tmsg

    def dpgettext(self, domain, context, message):
        """Like `pgettext()`, but look the message up in the specified
        `domain`.
        """
        return self._domains.get(domain, self).pgettext(context, message)

    def udpgettext(self, domain, context, message):
        """Like `upgettext()`, but look the message up in the specified
        `domain`.
        """
        return self._domains.get(domain, self).upgettext(context, message)
    # backward compatibility with 0.9
    dupgettext = udpgettext

    def ldpgettext(self, domain, context, message):
        """Equivalent to ``dpgettext()``, but the translation is returned in the
        preferred system encoding, if no other encoding was explicitly set with
        ``bind_textdomain_codeset()``.
        """
        return self._domains.get(domain, self).lpgettext(context, message)

    def dnpgettext(self, domain, context, singular, plural, num):
        """Like ``npgettext``, but look the message up in the specified
        `domain`.
        """
        return self._domains.get(domain, self).npgettext(context, singular,
                                                         plural, num)

    def udnpgettext(self, domain, context, singular, plural, num):
        """Like ``unpgettext``, but look the message up in the specified
        `domain`.
        """
        return self._domains.get(domain, self).unpgettext(context, singular,
                                                          plural, num)
    # backward compatibility with 0.9
    dunpgettext = udnpgettext

    def ldnpgettext(self, domain, context, singular, plural, num):
        """Equivalent to ``dnpgettext()``, but the translation is returned in
        the preferred system encoding, if no other encoding was explicitly set
        with ``bind_textdomain_codeset()``.
        """
        return self._domains.get(domain, self).lnpgettext(context, singular,
                                                          plural, num)

    ugettext = gettext.NullTranslations.gettext
    ungettext = gettext.NullTranslations.ngettext


class Translations(NullTranslations, gettext.GNUTranslations):
    """An extended translation catalog class."""

    DEFAULT_DOMAIN = 'messages'

    def __init__(self, fp=None, domain=None):
        """Initialize the translations catalog.

        :param fp: the file-like object the translation should be read from
        :param domain: the message domain (default: 'messages')
        """
        super().__init__(fp=fp)
        self.domain = domain or self.DEFAULT_DOMAIN

    ugettext = gettext.GNUTranslations.gettext
    ungettext = gettext.GNUTranslations.ngettext

    @classmethod
    def load(cls, dirname=None, locales=None, domain=None):
        """Load translations from the given directory.

        :param dirname: the directory containing the ``MO`` files
        :param locales: the list of locales in order of preference (items in
                        this list can be either `Locale` objects or locale
                        strings)
        :param domain: the message domain (default: 'messages')
        """
        if locales is not None:
            if not isinstance(locales, (list, tuple)):
                locales = [locales]
            locales = [str(locale) for locale in locales]
        if not domain:
            domain = cls.DEFAULT_DOMAIN
        filename = gettext.find(domain, dirname, locales)
        if not filename:
            return NullTranslations()
        with open(filename, 'rb') as fp:
            return cls(fp=fp, domain=domain)

    def __repr__(self):
        return '<%s: "%s">' % (type(self).__name__,
                               self._info.get('project-id-version'))

    def add(self, translations, merge=True):
        """Add the given translations to the catalog.

        If the domain of the translations is different than that of the
        current catalog, they are added as a catalog that is only accessible
        by the various ``d*gettext`` functions.

        :param translations: the `Translations` instance with the messages to
                             add
        :param merge: whether translations for message domains that have
                      already been added should be merged with the existing
                      translations
        """
        domain = getattr(translations, 'domain', self.DEFAULT_DOMAIN)
        if merge and domain == self.domain:
            return self.merge(translations)

        existing = self._domains.get(domain)
        if merge and existing is not None:
            existing.merge(translations)
        else:
            translations.add_fallback(self)
            self._domains[domain] = translations

        return self

    def merge(self, translations):
        """Merge the given translations into the catalog.

        Message translations in the specified catalog override any messages
        with the same identifier in the existing catalog.

        :param translations: the `Translations` instance with the messages to
                             merge
        """
        if isinstance(translations, gettext.GNUTranslations):
            self._catalog.update(translations._catalog)
            if isinstance(translations, Translations):
                self.files.extend(translations.files)

        return self<|MERGE_RESOLUTION|>--- conflicted
+++ resolved
@@ -17,13 +17,8 @@
 from babel.core import Locale
 from babel.dates import format_date, format_datetime, format_time, \
     format_timedelta
-<<<<<<< HEAD
 from babel.numbers import format_decimal, format_currency, format_compact_currency, \
-    format_percent, format_scientific
-=======
-from babel.numbers import format_decimal, format_currency, \
     format_percent, format_scientific, format_compact_decimal
->>>>>>> 3add2c14
 
 
 class Format:
