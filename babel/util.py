--- conflicted
+++ resolved
@@ -14,18 +14,11 @@
 import os
 import re
 import textwrap
-<<<<<<< HEAD
 from babel import localtime, dates
 
-=======
 from collections.abc import Generator, Iterable
 from datetime import datetime as datetime_, timedelta, tzinfo
 from typing import IO, Any, TypeVar
-
-import pytz as _pytz
-
-from babel import localtime
->>>>>>> 53637ddb
 
 missing = object()
 
