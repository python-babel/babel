# -*- coding: utf-8 -*-
"""
    babel.dates
    ~~~~~~~~~~~

    Locale dependent formatting and parsing of dates and times.

    The default locale for the functions in this module is determined by the
    following environment variables, in that order:

     * ``LC_TIME``,
     * ``LC_ALL``, and
     * ``LANG``

    :copyright: (c) 2013-2020 by the Babel Team.
    :license: BSD, see LICENSE for more details.
"""

from __future__ import division

import re
import warnings
import pytz as _pytz

from datetime import date, datetime, time, timedelta
from bisect import bisect_right

from babel.core import default_locale, get_global, Locale
from babel.util import UTC, LOCALTZ
from babel._compat import string_types, integer_types, number_types, PY2

# "If a given short metazone form is known NOT to be understood in a given
#  locale and the parent locale has this value such that it would normally
#  be inherited, the inheritance of this value can be explicitly disabled by
#  use of the 'no inheritance marker' as the value, which is 3 simultaneous [sic]
#  empty set characters ( U+2205 )."
#  - https://www.unicode.org/reports/tr35/tr35-dates.html#Metazone_Names

NO_INHERITANCE_MARKER = u'\u2205\u2205\u2205'


LC_TIME = default_locale('LC_TIME')

# Aliases for use in scopes where the modules are shadowed by local variables
date_ = date
datetime_ = datetime
time_ = time


def _get_dt_and_tzinfo(dt_or_tzinfo):
    """
    Parse a `dt_or_tzinfo` value into a datetime and a tzinfo.

    See the docs for this function's callers for semantics.

    :rtype: tuple[datetime, tzinfo]
    """
    if dt_or_tzinfo is None:
        dt = datetime.now()
        tzinfo = LOCALTZ
    elif isinstance(dt_or_tzinfo, string_types):
        dt = None
        tzinfo = get_timezone(dt_or_tzinfo)
    elif isinstance(dt_or_tzinfo, integer_types):
        dt = None
        tzinfo = UTC
    elif isinstance(dt_or_tzinfo, (datetime, time)):
        dt = _get_datetime(dt_or_tzinfo)
        if dt.tzinfo is not None:
            tzinfo = dt.tzinfo
        else:
            tzinfo = UTC
    else:
        dt = None
        tzinfo = dt_or_tzinfo
    return dt, tzinfo


def _get_tz_name(dt_or_tzinfo):
    """
    Get the timezone name out of a time, datetime, or tzinfo object.

    :rtype: str
    """
    dt, tzinfo = _get_dt_and_tzinfo(dt_or_tzinfo)
    if hasattr(tzinfo, 'zone'):  # pytz object
        return tzinfo.zone
    elif hasattr(tzinfo, 'key') and tzinfo.key is not None:  # ZoneInfo object
        return tzinfo.key
    else:
        return tzinfo.tzname(dt or datetime.utcnow())


def _get_datetime(instant):
    """
    Get a datetime out of an "instant" (date, time, datetime, number).

    .. warning:: The return values of this function may depend on the system clock.

    If the instant is None, the current moment is used.
    If the instant is a time, it's augmented with today's date.

    Dates are converted to naive datetimes with midnight as the time component.

    >>> _get_datetime(date(2015, 1, 1))
    datetime.datetime(2015, 1, 1, 0, 0)

    UNIX timestamps are converted to datetimes.

    >>> _get_datetime(1400000000)
    datetime.datetime(2014, 5, 13, 16, 53, 20)

    Other values are passed through as-is.

    >>> x = datetime(2015, 1, 1)
    >>> _get_datetime(x) is x
    True

    :param instant: date, time, datetime, integer, float or None
    :type instant: date|time|datetime|int|float|None
    :return: a datetime
    :rtype: datetime
    """
    if instant is None:
        return datetime_.utcnow()
    elif isinstance(instant, integer_types) or isinstance(instant, float):
        return datetime_.utcfromtimestamp(instant)
    elif isinstance(instant, time):
        return datetime_.combine(date.today(), instant)
    elif isinstance(instant, date) and not isinstance(instant, datetime):
        return datetime_.combine(instant, time())
    # TODO (3.x): Add an assertion/type check for this fallthrough branch:
    return instant


def _ensure_datetime_tzinfo(datetime, tzinfo=None):
    """
    Ensure the datetime passed has an attached tzinfo.

    If the datetime is tz-naive to begin with, UTC is attached.

    If a tzinfo is passed in, the datetime is normalized to that timezone.

    >>> _ensure_datetime_tzinfo(datetime(2015, 1, 1)).tzinfo.zone
    'UTC'

    >>> tz = get_timezone("Europe/Stockholm")
    >>> _ensure_datetime_tzinfo(datetime(2015, 1, 1, 13, 15, tzinfo=UTC), tzinfo=tz).hour
    14

    :param datetime: Datetime to augment.
    :param tzinfo: Optional tznfo.
    :return: datetime with tzinfo
    :rtype: datetime
    """
    if datetime.tzinfo is None:
        datetime = datetime.replace(tzinfo=UTC)
    if tzinfo is not None:
        datetime = datetime.astimezone(get_timezone(tzinfo))
        if hasattr(tzinfo, 'normalize'):  # pytz
            datetime = tzinfo.normalize(datetime)
    return datetime


def _get_time(time, tzinfo=None):
    """
    Get a timezoned time from a given instant.

    .. warning:: The return values of this function may depend on the system clock.

    :param time: time, datetime or None
    :rtype: time
    """
    if time is None:
        time = datetime.utcnow()
    elif isinstance(time, number_types):
        time = datetime.utcfromtimestamp(time)
    if time.tzinfo is None:
        time = time.replace(tzinfo=UTC)
    if isinstance(time, datetime):
        if tzinfo is not None:
            time = time.astimezone(tzinfo)
            if hasattr(tzinfo, 'normalize'):  # pytz
                time = tzinfo.normalize(time)
        time = time.timetz()
    elif tzinfo is not None:
        time = time.replace(tzinfo=tzinfo)
    return time


def get_timezone(zone=None):
    """Looks up a timezone by name and returns it.  The timezone object
    returned comes from ``pytz`` and corresponds to the `tzinfo` interface and
    can be used with all of the functions of Babel that operate with dates.

    If a timezone is not known a :exc:`LookupError` is raised.  If `zone`
    is ``None`` a local zone object is returned.

    :param zone: the name of the timezone to look up.  If a timezone object
                 itself is passed in, mit's returned unchanged.
    """
    if zone is None:
        return LOCALTZ
    if not isinstance(zone, string_types):
        return zone
    try:
        return _pytz.timezone(zone)
    except _pytz.UnknownTimeZoneError:
        raise LookupError('Unknown timezone %s' % zone)


def get_next_timezone_transition(zone=None, dt=None):
    """Given a timezone it will return a :class:`TimezoneTransition` object
    that holds the information about the next timezone transition that's going
    to happen.  For instance this can be used to detect when the next DST
    change is going to happen and how it looks like.

    The transition is calculated relative to the given datetime object.  The
    next transition that follows the date is used.  If a transition cannot
    be found the return value will be `None`.

    Transition information can only be provided for timezones returned by
    the :func:`get_timezone` function.

    :param zone: the timezone for which the transition should be looked up.
                 If not provided the local timezone is used.
    :param dt: the date after which the next transition should be found.
               If not given the current time is assumed.
    """
    zone = get_timezone(zone)
    dt = _get_datetime(dt).replace(tzinfo=None)

    if not hasattr(zone, '_utc_transition_times'):
        raise TypeError('Given timezone does not have UTC transition '
                        'times.  This can happen because the operating '
                        'system fallback local timezone is used or a '
                        'custom timezone object')

    try:
        idx = max(0, bisect_right(zone._utc_transition_times, dt))
        old_trans = zone._transition_info[idx - 1]
        new_trans = zone._transition_info[idx]
        old_tz = zone._tzinfos[old_trans]
        new_tz = zone._tzinfos[new_trans]
    except (LookupError, ValueError):
        return None

    return TimezoneTransition(
        activates=zone._utc_transition_times[idx],
        from_tzinfo=old_tz,
        to_tzinfo=new_tz,
        reference_date=dt
    )


class TimezoneTransition(object):
    """A helper object that represents the return value from
    :func:`get_next_timezone_transition`.
    """

    def __init__(self, activates, from_tzinfo, to_tzinfo, reference_date=None):
        #: the time of the activation of the timezone transition in UTC.
        self.activates = activates
        #: the timezone from where the transition starts.
        self.from_tzinfo = from_tzinfo
        #: the timezone for after the transition.
        self.to_tzinfo = to_tzinfo
        #: the reference date that was provided.  This is the `dt` parameter
        #: to the :func:`get_next_timezone_transition`.
        self.reference_date = reference_date

    @property
    def from_tz(self):
        """The name of the timezone before the transition."""
        return self.from_tzinfo._tzname

    @property
    def to_tz(self):
        """The name of the timezone after the transition."""
        return self.to_tzinfo._tzname

    @property
    def from_offset(self):
        """The UTC offset in seconds before the transition."""
        return int(self.from_tzinfo._utcoffset.total_seconds())

    @property
    def to_offset(self):
        """The UTC offset in seconds after the transition."""
        return int(self.to_tzinfo._utcoffset.total_seconds())

    def __repr__(self):
        return '<TimezoneTransition %s -> %s (%s)>' % (
            self.from_tz,
            self.to_tz,
            self.activates,
        )


def get_period_names(width='wide', context='stand-alone', locale=LC_TIME):
    """Return the names for day periods (AM/PM) used by the locale.

    >>> get_period_names(locale='en_US')['am']
    u'AM'

    :param width: the width to use, one of "abbreviated", "narrow", or "wide"
    :param context: the context, either "format" or "stand-alone"
    :param locale: the `Locale` object, or a locale string
    """
    return Locale.parse(locale).day_periods[context][width]


def get_day_names(width='wide', context='format', locale=LC_TIME):
    """Return the day names used by the locale for the specified format.

    >>> get_day_names('wide', locale='en_US')[1]
    u'Tuesday'
    >>> get_day_names('short', locale='en_US')[1]
    u'Tu'
    >>> get_day_names('abbreviated', locale='es')[1]
    u'mar.'
    >>> get_day_names('narrow', context='stand-alone', locale='de_DE')[1]
    u'D'

    :param width: the width to use, one of "wide", "abbreviated", "short" or "narrow"
    :param context: the context, either "format" or "stand-alone"
    :param locale: the `Locale` object, or a locale string
    """
    return Locale.parse(locale).days[context][width]


def get_month_names(width='wide', context='format', locale=LC_TIME):
    """Return the month names used by the locale for the specified format.

    >>> get_month_names('wide', locale='en_US')[1]
    u'January'
    >>> get_month_names('abbreviated', locale='es')[1]
    u'ene.'
    >>> get_month_names('narrow', context='stand-alone', locale='de_DE')[1]
    u'J'

    :param width: the width to use, one of "wide", "abbreviated", or "narrow"
    :param context: the context, either "format" or "stand-alone"
    :param locale: the `Locale` object, or a locale string
    """
    return Locale.parse(locale).months[context][width]


def get_quarter_names(width='wide', context='format', locale=LC_TIME):
    """Return the quarter names used by the locale for the specified format.

    >>> get_quarter_names('wide', locale='en_US')[1]
    u'1st quarter'
    >>> get_quarter_names('abbreviated', locale='de_DE')[1]
    u'Q1'
    >>> get_quarter_names('narrow', locale='de_DE')[1]
    u'1'

    :param width: the width to use, one of "wide", "abbreviated", or "narrow"
    :param context: the context, either "format" or "stand-alone"
    :param locale: the `Locale` object, or a locale string
    """
    return Locale.parse(locale).quarters[context][width]


def get_era_names(width='wide', locale=LC_TIME):
    """Return the era names used by the locale for the specified format.

    >>> get_era_names('wide', locale='en_US')[1]
    u'Anno Domini'
    >>> get_era_names('abbreviated', locale='de_DE')[1]
    u'n. Chr.'

    :param width: the width to use, either "wide", "abbreviated", or "narrow"
    :param locale: the `Locale` object, or a locale string
    """
    return Locale.parse(locale).eras[width]


def get_date_format(format='medium', locale=LC_TIME):
    """Return the date formatting patterns used by the locale for the specified
    format.

    >>> get_date_format(locale='en_US')
    <DateTimePattern u'MMM d, y'>
    >>> get_date_format('full', locale='de_DE')
    <DateTimePattern u'EEEE, d. MMMM y'>

    :param format: the format to use, one of "full", "long", "medium", or
                   "short"
    :param locale: the `Locale` object, or a locale string
    """
    return Locale.parse(locale).date_formats[format]


def get_datetime_format(format='medium', locale=LC_TIME):
    """Return the datetime formatting patterns used by the locale for the
    specified format.

    >>> get_datetime_format(locale='en_US')
    u'{1}, {0}'

    :param format: the format to use, one of "full", "long", "medium", or
                   "short"
    :param locale: the `Locale` object, or a locale string
    """
    patterns = Locale.parse(locale).datetime_formats
    if format not in patterns:
        format = None
    return patterns[format]


def get_time_format(format='medium', locale=LC_TIME):
    """Return the time formatting patterns used by the locale for the specified
    format.

    >>> get_time_format(locale='en_US')
    <DateTimePattern u'h:mm:ss a'>
    >>> get_time_format('full', locale='de_DE')
    <DateTimePattern u'HH:mm:ss zzzz'>

    :param format: the format to use, one of "full", "long", "medium", or
                   "short"
    :param locale: the `Locale` object, or a locale string
    """
    return Locale.parse(locale).time_formats[format]


def get_timezone_gmt(datetime=None, width='long', locale=LC_TIME, return_z=False):
    """Return the timezone associated with the given `datetime` object formatted
    as string indicating the offset from GMT.

    >>> dt = datetime(2007, 4, 1, 15, 30)
    >>> get_timezone_gmt(dt, locale='en')
    u'GMT+00:00'
    >>> get_timezone_gmt(dt, locale='en', return_z=True)
    'Z'
    >>> get_timezone_gmt(dt, locale='en', width='iso8601_short')
    u'+00'
    >>> tz = get_timezone('America/Los_Angeles')
    >>> dt = tz.localize(datetime(2007, 4, 1, 15, 30))
    >>> get_timezone_gmt(dt, locale='en')
    u'GMT-07:00'
    >>> get_timezone_gmt(dt, 'short', locale='en')
    u'-0700'
    >>> get_timezone_gmt(dt, locale='en', width='iso8601_short')
    u'-07'

    The long format depends on the locale, for example in France the acronym
    UTC string is used instead of GMT:

    >>> get_timezone_gmt(dt, 'long', locale='fr_FR')
    u'UTC-07:00'

    .. versionadded:: 0.9

    :param datetime: the ``datetime`` object; if `None`, the current date and
                     time in UTC is used
    :param width: either "long" or "short" or "iso8601" or "iso8601_short"
    :param locale: the `Locale` object, or a locale string
    :param return_z: True or False; Function returns indicator "Z"
                     when local time offset is 0
    """
    datetime = _ensure_datetime_tzinfo(_get_datetime(datetime))
    locale = Locale.parse(locale)

    offset = datetime.tzinfo.utcoffset(datetime)
    seconds = offset.days * 24 * 60 * 60 + offset.seconds
    hours, seconds = divmod(seconds, 3600)
    if return_z and hours == 0 and seconds == 0:
        return 'Z'
    elif seconds == 0 and width == 'iso8601_short':
        return u'%+03d' % hours
    elif width == 'short' or width == 'iso8601_short':
        pattern = u'%+03d%02d'
    elif width == 'iso8601':
        pattern = u'%+03d:%02d'
    else:
        pattern = locale.zone_formats['gmt'] % '%+03d:%02d'
    return pattern % (hours, seconds // 60)


def get_timezone_location(dt_or_tzinfo=None, locale=LC_TIME, return_city=False):
    u"""Return a representation of the given timezone using "location format".

    The result depends on both the local display name of the country and the
    city associated with the time zone:

    >>> tz = get_timezone('America/St_Johns')
    >>> print(get_timezone_location(tz, locale='de_DE'))
    Kanada (St. John’s) Zeit
    >>> print(get_timezone_location(tz, locale='en'))
    Canada (St. John’s) Time
    >>> print(get_timezone_location(tz, locale='en', return_city=True))
    St. John’s
    >>> tz = get_timezone('America/Mexico_City')
    >>> get_timezone_location(tz, locale='de_DE')
    u'Mexiko (Mexiko-Stadt) Zeit'

    If the timezone is associated with a country that uses only a single
    timezone, just the localized country name is returned:

    >>> tz = get_timezone('Europe/Berlin')
    >>> get_timezone_name(tz, locale='de_DE')
    u'Mitteleurop\\xe4ische Zeit'

    .. versionadded:: 0.9

    :param dt_or_tzinfo: the ``datetime`` or ``tzinfo`` object that determines
                         the timezone; if `None`, the current date and time in
                         UTC is assumed
    :param locale: the `Locale` object, or a locale string
    :param return_city: True or False, if True then return exemplar city (location)
                        for the time zone
    :return: the localized timezone name using location format

    """
    locale = Locale.parse(locale)

    zone = _get_tz_name(dt_or_tzinfo)

    # Get the canonical time-zone code
    zone = get_global('zone_aliases').get(zone, zone)

    info = locale.time_zones.get(zone, {})

    # Otherwise, if there is only one timezone for the country, return the
    # localized country name
    region_format = locale.zone_formats['region']
    territory = get_global('zone_territories').get(zone)
    if territory not in locale.territories:
        territory = 'ZZ'  # invalid/unknown
    territory_name = locale.territories[territory]
    if not return_city and territory and len(get_global('territory_zones').get(territory, [])) == 1:
        return region_format % territory_name

    # Otherwise, include the city in the output
    fallback_format = locale.zone_formats['fallback']
    if 'city' in info:
        city_name = info['city']
    else:
        metazone = get_global('meta_zones').get(zone)
        metazone_info = locale.meta_zones.get(metazone, {})
        if 'city' in metazone_info:
            city_name = metazone_info['city']
        elif '/' in zone:
            city_name = zone.split('/', 1)[1].replace('_', ' ')
        else:
            city_name = zone.replace('_', ' ')

    if return_city:
        return city_name
    return region_format % (fallback_format % {
        '0': city_name,
        '1': territory_name
    })


def get_timezone_name(dt_or_tzinfo=None, width='long', uncommon=False,
                      locale=LC_TIME, zone_variant=None, return_zone=False):
    r"""Return the localized display name for the given timezone. The timezone
    may be specified using a ``datetime`` or `tzinfo` object.

    >>> dt = time(15, 30, tzinfo=get_timezone('America/Los_Angeles'))
    >>> get_timezone_name(dt, locale='en_US')
    u'Pacific Standard Time'
    >>> get_timezone_name(dt, locale='en_US', return_zone=True)
    'America/Los_Angeles'
    >>> get_timezone_name(dt, width='short', locale='en_US')
    u'PST'

    If this function gets passed only a `tzinfo` object and no concrete
    `datetime`,  the returned display name is indenpendent of daylight savings
    time. This can be used for example for selecting timezones, or to set the
    time of events that recur across DST changes:

    >>> tz = get_timezone('America/Los_Angeles')
    >>> get_timezone_name(tz, locale='en_US')
    u'Pacific Time'
    >>> get_timezone_name(tz, 'short', locale='en_US')
    u'PT'

    If no localized display name for the timezone is available, and the timezone
    is associated with a country that uses only a single timezone, the name of
    that country is returned, formatted according to the locale:

    >>> tz = get_timezone('Europe/Berlin')
    >>> get_timezone_name(tz, locale='de_DE')
    u'Mitteleurop\xe4ische Zeit'
    >>> get_timezone_name(tz, locale='pt_BR')
    u'Hor\xe1rio da Europa Central'

    On the other hand, if the country uses multiple timezones, the city is also
    included in the representation:

    >>> tz = get_timezone('America/St_Johns')
    >>> get_timezone_name(tz, locale='de_DE')
    u'Neufundland-Zeit'

    Note that short format is currently not supported for all timezones and
    all locales.  This is partially because not every timezone has a short
    code in every locale.  In that case it currently falls back to the long
    format.

    For more information see `LDML Appendix J: Time Zone Display Names
    <https://www.unicode.org/reports/tr35/#Time_Zone_Fallback>`_

    .. versionadded:: 0.9

    .. versionchanged:: 1.0
       Added `zone_variant` support.

    :param dt_or_tzinfo: the ``datetime`` or ``tzinfo`` object that determines
                         the timezone; if a ``tzinfo`` object is used, the
                         resulting display name will be generic, i.e.
                         independent of daylight savings time; if `None`, the
                         current date in UTC is assumed
    :param width: either "long" or "short"
    :param uncommon: deprecated and ignored
    :param zone_variant: defines the zone variation to return.  By default the
                           variation is defined from the datetime object
                           passed in.  If no datetime object is passed in, the
                           ``'generic'`` variation is assumed.  The following
                           values are valid: ``'generic'``, ``'daylight'`` and
                           ``'standard'``.
    :param locale: the `Locale` object, or a locale string
    :param return_zone: True or False. If true then function
                        returns long time zone ID
    """
    dt, tzinfo = _get_dt_and_tzinfo(dt_or_tzinfo)
    locale = Locale.parse(locale)

    zone = _get_tz_name(dt_or_tzinfo)

    if zone_variant is None:
        if dt is None:
            zone_variant = 'generic'
        else:
            dst = tzinfo.dst(dt)
            if dst:
                zone_variant = 'daylight'
            else:
                zone_variant = 'standard'
    else:
        if zone_variant not in ('generic', 'standard', 'daylight'):
            raise ValueError('Invalid zone variation')

    # Get the canonical time-zone code
    zone = get_global('zone_aliases').get(zone, zone)
    if return_zone:
        return zone
    info = locale.time_zones.get(zone, {})
    # Try explicitly translated zone names first
    if width in info:
        if zone_variant in info[width]:
            return info[width][zone_variant]

    metazone = get_global('meta_zones').get(zone)
    if metazone:
        metazone_info = locale.meta_zones.get(metazone, {})
        if width in metazone_info:
            name = metazone_info[width].get(zone_variant)
            if width == 'short' and name == NO_INHERITANCE_MARKER:
                # If the short form is marked no-inheritance,
                # try to fall back to the long name instead.
                name = metazone_info.get('long', {}).get(zone_variant)
            if name:
                return name

    # If we have a concrete datetime, we assume that the result can't be
    # independent of daylight savings time, so we return the GMT offset
    if dt is not None:
        return get_timezone_gmt(dt, width=width, locale=locale)

    return get_timezone_location(dt_or_tzinfo, locale=locale)


def format_date(date=None, format='medium', locale=LC_TIME):
    """Return a date formatted according to the given pattern.

    >>> d = date(2007, 4, 1)
    >>> format_date(d, locale='en_US')
    u'Apr 1, 2007'
    >>> format_date(d, format='full', locale='de_DE')
    u'Sonntag, 1. April 2007'

    If you don't want to use the locale default formats, you can specify a
    custom date pattern:

    >>> format_date(d, "EEE, MMM d, ''yy", locale='en')
    u"Sun, Apr 1, '07"

    :param date: the ``date`` or ``datetime`` object; if `None`, the current
                 date is used
    :param format: one of "full", "long", "medium", or "short", or a custom
                   date/time pattern
    :param locale: a `Locale` object or a locale identifier
    """
    if date is None:
        date = date_.today()
    elif isinstance(date, datetime):
        date = date.date()

    locale = Locale.parse(locale)
    if format in ('full', 'long', 'medium', 'short'):
        format = get_date_format(format, locale=locale)
    pattern = parse_pattern(format)
    return pattern.apply(date, locale)


def format_datetime(datetime=None, format='medium', tzinfo=None,
                    locale=LC_TIME):
    r"""Return a date formatted according to the given pattern.

    >>> dt = datetime(2007, 4, 1, 15, 30)
    >>> format_datetime(dt, locale='en_US')
    u'Apr 1, 2007, 3:30:00 PM'

    For any pattern requiring the display of the time-zone, the third-party
    ``pytz`` package is needed to explicitly specify the time-zone:

    >>> format_datetime(dt, 'full', tzinfo=get_timezone('Europe/Paris'),
    ...                 locale='fr_FR')
    u'dimanche 1 avril 2007 \xe0 17:30:00 heure d\u2019\xe9t\xe9 d\u2019Europe centrale'
    >>> format_datetime(dt, "yyyy.MM.dd G 'at' HH:mm:ss zzz",
    ...                 tzinfo=get_timezone('US/Eastern'), locale='en')
    u'2007.04.01 AD at 11:30:00 EDT'

    :param datetime: the `datetime` object; if `None`, the current date and
                     time is used
    :param format: one of "full", "long", "medium", or "short", or a custom
                   date/time pattern
    :param tzinfo: the timezone to apply to the time for display
    :param locale: a `Locale` object or a locale identifier
    """
    datetime = _ensure_datetime_tzinfo(_get_datetime(datetime), tzinfo)

    locale = Locale.parse(locale)
    if format in ('full', 'long', 'medium', 'short'):
        return get_datetime_format(format, locale=locale) \
            .replace("'", "") \
            .replace('{0}', format_time(datetime, format, tzinfo=None,
                                        locale=locale)) \
            .replace('{1}', format_date(datetime, format, locale=locale))
    else:
        return parse_pattern(format).apply(datetime, locale)


def format_time(time=None, format='medium', tzinfo=None, locale=LC_TIME):
    r"""Return a time formatted according to the given pattern.

    >>> t = time(15, 30)
    >>> format_time(t, locale='en_US')
    u'3:30:00 PM'
    >>> format_time(t, format='short', locale='de_DE')
    u'15:30'

    If you don't want to use the locale default formats, you can specify a
    custom time pattern:

    >>> format_time(t, "hh 'o''clock' a", locale='en')
    u"03 o'clock PM"

    For any pattern requiring the display of the time-zone a
    timezone has to be specified explicitly:

    >>> t = datetime(2007, 4, 1, 15, 30)
    >>> tzinfo = get_timezone('Europe/Paris')
    >>> t = tzinfo.localize(t)
    >>> format_time(t, format='full', tzinfo=tzinfo, locale='fr_FR')
    u'15:30:00 heure d\u2019\xe9t\xe9 d\u2019Europe centrale'
    >>> format_time(t, "hh 'o''clock' a, zzzz", tzinfo=get_timezone('US/Eastern'),
    ...             locale='en')
    u"09 o'clock AM, Eastern Daylight Time"

    As that example shows, when this function gets passed a
    ``datetime.datetime`` value, the actual time in the formatted string is
    adjusted to the timezone specified by the `tzinfo` parameter. If the
    ``datetime`` is "naive" (i.e. it has no associated timezone information),
    it is assumed to be in UTC.

    These timezone calculations are **not** performed if the value is of type
    ``datetime.time``, as without date information there's no way to determine
    what a given time would translate to in a different timezone without
    information about whether daylight savings time is in effect or not. This
    means that time values are left as-is, and the value of the `tzinfo`
    parameter is only used to display the timezone name if needed:

    >>> t = time(15, 30)
    >>> format_time(t, format='full', tzinfo=get_timezone('Europe/Paris'),
    ...             locale='fr_FR')
    u'15:30:00 heure normale d\u2019Europe centrale'
    >>> format_time(t, format='full', tzinfo=get_timezone('US/Eastern'),
    ...             locale='en_US')
    u'3:30:00 PM Eastern Standard Time'

    :param time: the ``time`` or ``datetime`` object; if `None`, the current
                 time in UTC is used
    :param format: one of "full", "long", "medium", or "short", or a custom
                   date/time pattern
    :param tzinfo: the time-zone to apply to the time for display
    :param locale: a `Locale` object or a locale identifier
    """
    time = _get_time(time, tzinfo)

    locale = Locale.parse(locale)
    if format in ('full', 'long', 'medium', 'short'):
        format = get_time_format(format, locale=locale)
    return parse_pattern(format).apply(time, locale)


def format_skeleton(skeleton, datetime=None, tzinfo=None, fuzzy=True, locale=LC_TIME):
    r"""Return a time and/or date formatted according to the given pattern.

    The skeletons are defined in the CLDR data and provide more flexibility
    than the simple short/long/medium formats, but are a bit harder to use.
    The are defined using the date/time symbols without order or punctuation
    and map to a suitable format for the given locale.

    >>> t = datetime(2007, 4, 1, 15, 30)
    >>> format_skeleton('MMMEd', t, locale='fr')
    u'dim. 1 avr.'
    >>> format_skeleton('MMMEd', t, locale='en')
    u'Sun, Apr 1'
    >>> format_skeleton('yMMd', t, locale='fi')  # yMMd is not in the Finnish locale; yMd gets used
    u'1.4.2007'
    >>> format_skeleton('yMMd', t, fuzzy=False, locale='fi')  # yMMd is not in the Finnish locale, an error is thrown
    Traceback (most recent call last):
        ...
    KeyError: yMMd

    After the skeleton is resolved to a pattern `format_datetime` is called so
    all timezone processing etc is the same as for that.

    :param skeleton: A date time skeleton as defined in the cldr data.
    :param datetime: the ``time`` or ``datetime`` object; if `None`, the current
                 time in UTC is used
    :param tzinfo: the time-zone to apply to the time for display
    :param fuzzy: If the skeleton is not found, allow choosing a skeleton that's
                  close enough to it.
    :param locale: a `Locale` object or a locale identifier
    """
    locale = Locale.parse(locale)
    if fuzzy and skeleton not in locale.datetime_skeletons:
        skeleton = match_skeleton(skeleton, locale.datetime_skeletons)
    format = locale.datetime_skeletons[skeleton]
    return format_datetime(datetime, format, tzinfo, locale)


TIMEDELTA_UNITS = (
    ('year', 3600 * 24 * 365),
    ('month', 3600 * 24 * 30),
    ('week', 3600 * 24 * 7),
    ('day', 3600 * 24),
    ('hour', 3600),
    ('minute', 60),
    ('second', 1)
)


def format_timedelta(delta, granularity='second', threshold=.85,
                     add_direction=False, format='long',
                     locale=LC_TIME):
    """Return a time delta according to the rules of the given locale.

    >>> format_timedelta(timedelta(weeks=12), locale='en_US')
    u'3 months'
    >>> format_timedelta(timedelta(seconds=1), locale='es')
    u'1 segundo'

    The granularity parameter can be provided to alter the lowest unit
    presented, which defaults to a second.

    >>> format_timedelta(timedelta(hours=3), granularity='day',
    ...                  locale='en_US')
    u'1 day'

    The threshold parameter can be used to determine at which value the
    presentation switches to the next higher unit. A higher threshold factor
    means the presentation will switch later. For example:

    >>> format_timedelta(timedelta(hours=23), threshold=0.9, locale='en_US')
    u'1 day'
    >>> format_timedelta(timedelta(hours=23), threshold=1.1, locale='en_US')
    u'23 hours'

    In addition directional information can be provided that informs
    the user if the date is in the past or in the future:

    >>> format_timedelta(timedelta(hours=1), add_direction=True, locale='en')
    u'in 1 hour'
    >>> format_timedelta(timedelta(hours=-1), add_direction=True, locale='en')
    u'1 hour ago'

    The format parameter controls how compact or wide the presentation is:

    >>> format_timedelta(timedelta(hours=3), format='short', locale='en')
    u'3 hr'
    >>> format_timedelta(timedelta(hours=3), format='narrow', locale='en')
    u'3h'

    :param delta: a ``timedelta`` object representing the time difference to
                  format, or the delta in seconds as an `int` value
    :param granularity: determines the smallest unit that should be displayed,
                        the value can be one of "year", "month", "week", "day",
                        "hour", "minute" or "second"
    :param threshold: factor that determines at which point the presentation
                      switches to the next higher unit
    :param add_direction: if this flag is set to `True` the return value will
                          include directional information.  For instance a
                          positive timedelta will include the information about
                          it being in the future, a negative will be information
                          about the value being in the past.
    :param format: the format, can be "narrow", "short" or "long". (
                   "medium" is deprecated, currently converted to "long" to
                   maintain compatibility)
    :param locale: a `Locale` object or a locale identifier
    """
    if format not in ('narrow', 'short', 'medium', 'long'):
        raise TypeError('Format must be one of "narrow", "short" or "long"')
    if format == 'medium':
        warnings.warn('"medium" value for format param of format_timedelta'
                      ' is deprecated. Use "long" instead',
                      category=DeprecationWarning)
        format = 'long'
    if isinstance(delta, timedelta):
        seconds = int((delta.days * 86400) + delta.seconds)
    else:
        seconds = delta
    locale = Locale.parse(locale)

    def _iter_patterns(a_unit):
        if add_direction:
            unit_rel_patterns = locale._data['date_fields'][a_unit]
            if seconds >= 0:
                yield unit_rel_patterns['future']
            else:
                yield unit_rel_patterns['past']
        a_unit = 'duration-' + a_unit
        yield locale._data['unit_patterns'].get(a_unit, {}).get(format)

    for unit, secs_per_unit in TIMEDELTA_UNITS:
        value = abs(seconds) / secs_per_unit
        if value >= threshold or unit == granularity:
            if unit == granularity and value > 0:
                value = max(1, value)
            value = int(round(value))
            plural_form = locale.plural_form(value)
            pattern = None
            for patterns in _iter_patterns(unit):
                if patterns is not None:
                    pattern = patterns[plural_form]
                    break
            # This really should not happen
            if pattern is None:
                return u''
            return pattern.replace('{0}', str(value))

    return u''


def _format_fallback_interval(start, end, skeleton, tzinfo, locale):
    if skeleton in locale.datetime_skeletons:  # Use the given skeleton
        format = lambda dt: format_skeleton(skeleton, dt, tzinfo, locale=locale)
    elif all((isinstance(d, date) and not isinstance(d, datetime)) for d in (start, end)):  # Both are just dates
        format = lambda dt: format_date(dt, locale=locale)
    elif all((isinstance(d, time) and not isinstance(d, date)) for d in (start, end)):  # Both are times
        format = lambda dt: format_time(dt, tzinfo=tzinfo, locale=locale)
    else:
        format = lambda dt: format_datetime(dt, tzinfo=tzinfo, locale=locale)

    formatted_start = format(start)
    formatted_end = format(end)

    if formatted_start == formatted_end:
        return format(start)

    return (
        locale.interval_formats.get(None, "{0}-{1}").
        replace("{0}", formatted_start).
        replace("{1}", formatted_end)
    )


def format_interval(start, end, skeleton=None, tzinfo=None, fuzzy=True, locale=LC_TIME):
    """
    Format an interval between two instants according to the locale's rules.

    >>> format_interval(date(2016, 1, 15), date(2016, 1, 17), "yMd", locale="fi")
    u'15.\u201317.1.2016'

    >>> format_interval(time(12, 12), time(16, 16), "Hm", locale="en_GB")
    '12:12\u201316:16'

    >>> format_interval(time(5, 12), time(16, 16), "hm", locale="en_US")
    '5:12 AM \u2013 4:16 PM'

    >>> format_interval(time(16, 18), time(16, 24), "Hm", locale="it")
    '16:18\u201316:24'

    If the start instant equals the end instant, the interval is formatted like the instant.

    >>> format_interval(time(16, 18), time(16, 18), "Hm", locale="it")
    '16:18'

    Unknown skeletons fall back to "default" formatting.

    >>> format_interval(date(2015, 1, 1), date(2017, 1, 1), "wzq", locale="ja")
    '2015/01/01\uff5e2017/01/01'

    >>> format_interval(time(16, 18), time(16, 24), "xxx", locale="ja")
    '16:18:00\uff5e16:24:00'

    >>> format_interval(date(2016, 1, 15), date(2016, 1, 17), "xxx", locale="de")
    '15.01.2016 \u2013 17.01.2016'

    :param start: First instant (datetime/date/time)
    :param end: Second instant (datetime/date/time)
    :param skeleton: The "skeleton format" to use for formatting.
    :param tzinfo: tzinfo to use (if none is already attached)
    :param fuzzy: If the skeleton is not found, allow choosing a skeleton that's
                  close enough to it.
    :param locale: A locale object or identifier.
    :return: Formatted interval
    """
    locale = Locale.parse(locale)

    # NB: The quote comments below are from the algorithm description in
    #     https://www.unicode.org/reports/tr35/tr35-dates.html#intervalFormats

    # > Look for the intervalFormatItem element that matches the "skeleton",
    # > starting in the current locale and then following the locale fallback
    # > chain up to, but not including root.

    interval_formats = locale.interval_formats

    if skeleton not in interval_formats or not skeleton:
        # > If no match was found from the previous step, check what the closest
        # > match is in the fallback locale chain, as in availableFormats. That
        # > is, this allows for adjusting the string value field's width,
        # > including adjusting between "MMM" and "MMMM", and using different
        # > variants of the same field, such as 'v' and 'z'.
        if skeleton and fuzzy:
            skeleton = match_skeleton(skeleton, interval_formats)
        else:
            skeleton = None
        if not skeleton:  # Still no match whatsoever?
            # > Otherwise, format the start and end datetime using the fallback pattern.
            return _format_fallback_interval(start, end, skeleton, tzinfo, locale)

    skel_formats = interval_formats[skeleton]

    if start == end:
        return format_skeleton(skeleton, start, tzinfo, fuzzy=fuzzy, locale=locale)

    start = _ensure_datetime_tzinfo(_get_datetime(start), tzinfo=tzinfo)
    end = _ensure_datetime_tzinfo(_get_datetime(end), tzinfo=tzinfo)

    start_fmt = DateTimeFormat(start, locale=locale)
    end_fmt = DateTimeFormat(end, locale=locale)

    # > If a match is found from previous steps, compute the calendar field
    # > with the greatest difference between start and end datetime. If there
    # > is no difference among any of the fields in the pattern, format as a
    # > single date using availableFormats, and return.

    for field in PATTERN_CHAR_ORDER:  # These are in largest-to-smallest order
        if field in skel_formats:
            if start_fmt.extract(field) != end_fmt.extract(field):
                # > If there is a match, use the pieces of the corresponding pattern to
                # > format the start and end datetime, as above.
                return "".join(
                    parse_pattern(pattern).apply(instant, locale)
                    for pattern, instant
                    in zip(skel_formats[field], (start, end))
                )

    # > Otherwise, format the start and end datetime using the fallback pattern.

    return _format_fallback_interval(start, end, skeleton, tzinfo, locale)


def get_period_id(time, tzinfo=None, type=None, locale=LC_TIME):
    """
    Get the day period ID for a given time.

    This ID can be used as a key for the period name dictionary.

    >>> get_period_names(locale="de")[get_period_id(time(7, 42), locale="de")]
    u'Morgen'

    :param time: The time to inspect.
    :param tzinfo: The timezone for the time. See ``format_time``.
    :param type: The period type to use. Either "selection" or None.
                 The selection type is used for selecting among phrases such as
                 “Your email arrived yesterday evening” or “Your email arrived last night”.
    :param locale: the `Locale` object, or a locale string
    :return: period ID. Something is always returned -- even if it's just "am" or "pm".
    """
    time = _get_time(time, tzinfo)
    seconds_past_midnight = int(time.hour * 60 * 60 + time.minute * 60 + time.second)
    locale = Locale.parse(locale)

    # The LDML rules state that the rules may not overlap, so iterating in arbitrary
    # order should be alright, though `at` periods should be preferred.
    rulesets = locale.day_period_rules.get(type, {}).items()

    for rule_id, rules in rulesets:
        for rule in rules:
            if "at" in rule and rule["at"] == seconds_past_midnight:
                return rule_id

    for rule_id, rules in rulesets:
        for rule in rules:
            start_ok = end_ok = False

            if "from" in rule and seconds_past_midnight >= rule["from"]:
                start_ok = True
            if "to" in rule and seconds_past_midnight <= rule["to"]:
                # This rule type does not exist in the present CLDR data;
                # excuse the lack of test coverage.
                end_ok = True
            if "before" in rule and seconds_past_midnight < rule["before"]:
                end_ok = True
            if "after" in rule:
                raise NotImplementedError("'after' is deprecated as of CLDR 29.")

            if start_ok and end_ok:
                return rule_id

    if seconds_past_midnight < 43200:
        return "am"
    else:
        return "pm"


def parse_date(string, locale=LC_TIME):
    """Parse a date from a string.

    This function uses the date format for the locale as a hint to determine
    the order in which the date fields appear in the string.

    >>> parse_date('4/1/04', locale='en_US')
    datetime.date(2004, 4, 1)
    >>> parse_date('01.04.2004', locale='de_DE')
    datetime.date(2004, 4, 1)

    :param string: the string containing the date
    :param locale: a `Locale` object or a locale identifier
    """
    # TODO: try ISO format first?
    format = get_date_format(locale=locale).pattern.lower()
    year_idx = format.index('y')
    month_idx = format.index('m')
    if month_idx < 0:
        month_idx = format.index('l')
    day_idx = format.index('d')

    indexes = [(year_idx, 'Y'), (month_idx, 'M'), (day_idx, 'D')]
    indexes.sort()
    indexes = dict([(item[1], idx) for idx, item in enumerate(indexes)])

    # FIXME: this currently only supports numbers, but should also support month
    #        names, both in the requested locale, and english

<<<<<<< HEAD
    numbers = re.findall(r'(\d+)', string)
=======
    numbers = re.findall('(\d+)', string)

    if (len(numbers) < 3):
        raise ParseDateException("Year not present. Add a year to your string!")
>>>>>>> 346ab43b
    year = numbers[indexes['Y']]
    if len(year) == 2:
        # FIXME: this should work with a cut-off year to support the 1900's
        # The way it is now, every 2-digit year will be in the 2000's and one
        # cannot define dates earlier than the 2000/01/01
        year = 2000 + int(year)
    else:
        year = int(year)
    month = int(numbers[indexes['M']])
    day = int(numbers[indexes['D']])
    if month > 12:
        month, day = day, month
        if month > 12:
            raise ValueError("month must be in 1..12")
    return date(year, month, day)


class ParseDateException(ValueError):
    def __init__(self, message):
        self.message = message

def parse_time(string, locale=LC_TIME):
    """Parse a time from a string.

    This function uses the time format for the locale as a hint to determine
    the order in which the time fields appear in the string.

    >>> parse_time('15:30:00', locale='en_US')
    datetime.time(15, 30)

    :param string: the string containing the time
    :param locale: a `Locale` object or a locale identifier
    :return: the parsed time
    :rtype: `time`
    """
    # TODO: try ISO format first?
    format = get_time_format(locale=locale).pattern.lower()

    hour_idx = format.index('h')
    if hour_idx < 0:
        hour_idx = format.index('k')
    min_idx = format.index('m')
    sec_idx = format.index('s')

    indexes = [(hour_idx, 'H'), (min_idx, 'M'), (sec_idx, 'S')]
    indexes.sort()
    indexes = dict([(item[1], idx) for idx, item in enumerate(indexes)])

    # FIXED: support 12 hour clock, and 0-based hour specification
    #
    # FIXED: and seconds should be optional, maybe minutes too
    # FIXME: oh, and time-zones, of course

    # Check if the format specifies a period to be used
    # In case of am/pm define an hour-offset to complement the given hours in the string
    periodOffset = 0
    index = format.find('a', 0)
    if (index != -1):
        if (string.lower().find("pm", 0) != -1):
            periodOffset = 12

<<<<<<< HEAD
    numbers = re.findall(r'(\d+)', string)
    hour = int(numbers[indexes['H']])
    minute = int(numbers[indexes['M']])
    second = int(numbers[indexes['S']])
    return time(hour, minute, second)
=======
    numbers = re.findall('(\d+)', string)

    # Here we add the offset we determined earlier.
    # If the Locale pattern didn't define a period or if it's 'am' it won't change
    #
    # Minutes and hours are completely optional as you can in these ifs
    try:
        hour = int(numbers[indexes['H']]) + periodOffset
    except:
        raise ParseTimeException("At least hour should be present")

    if (len(numbers) > 2):
        minute = int(numbers[indexes['M']])
        second = int(numbers[indexes['S']])
        return time(hour, minute, second)
    elif (len(numbers) > 1):
        minute = int(numbers[indexes['M']])
        return time(hour, minute)

    return time(hour)


class ParseTimeException(ValueError):
    def __init__(self, message):
        self.message = message

>>>>>>> 346ab43b


class DateTimePattern(object):

    def __init__(self, pattern, format):
        self.pattern = pattern
        self.format = format

    def __repr__(self):
        return '<%s %r>' % (type(self).__name__, self.pattern)

    def __unicode__(self):
        return self.pattern

    def __str__(self):
        pat = self.pattern
        if PY2:
            pat = pat.encode('utf-8')
        return pat

    def __mod__(self, other):
        if type(other) is not DateTimeFormat:
            return NotImplemented
        return self.format % other

    def apply(self, datetime, locale):
        return self % DateTimeFormat(datetime, locale)


class DateTimeFormat(object):

    def __init__(self, value, locale):
        assert isinstance(value, (date, datetime, time))
        if isinstance(value, (datetime, time)) and value.tzinfo is None:
            value = value.replace(tzinfo=UTC)
        self.value = value
        self.locale = Locale.parse(locale)

    def __getitem__(self, name):
        char = name[0]
        num = len(name)
        if char == 'G':
            return self.format_era(char, num)
        elif char in ('y', 'Y', 'u'):
            return self.format_year(char, num)
        elif char in ('Q', 'q'):
            return self.format_quarter(char, num)
        elif char in ('M', 'L'):
            return self.format_month(char, num)
        elif char in ('w', 'W'):
            return self.format_week(char, num)
        elif char == 'd':
            return self.format(self.value.day, num)
        elif char == 'D':
            return self.format_day_of_year(num)
        elif char == 'F':
            return self.format_day_of_week_in_month()
        elif char in ('E', 'e', 'c'):
            return self.format_weekday(char, num)
        elif char == 'a':
            # TODO: Add support for the rest of the period formats (a*, b*, B*)
            return self.format_period(char)
        elif char == 'h':
            if self.value.hour % 12 == 0:
                return self.format(12, num)
            else:
                return self.format(self.value.hour % 12, num)
        elif char == 'H':
            return self.format(self.value.hour, num)
        elif char == 'K':
            return self.format(self.value.hour % 12, num)
        elif char == 'k':
            if self.value.hour == 0:
                return self.format(24, num)
            else:
                return self.format(self.value.hour, num)
        elif char == 'm':
            return self.format(self.value.minute, num)
        elif char == 's':
            return self.format(self.value.second, num)
        elif char == 'S':
            return self.format_frac_seconds(num)
        elif char == 'A':
            return self.format_milliseconds_in_day(num)
        elif char in ('z', 'Z', 'v', 'V', 'x', 'X', 'O'):
            return self.format_timezone(char, num)
        else:
            raise KeyError('Unsupported date/time field %r' % char)

    def extract(self, char):
        char = str(char)[0]
        if char == 'y':
            return self.value.year
        elif char == 'M':
            return self.value.month
        elif char == 'd':
            return self.value.day
        elif char == 'H':
            return self.value.hour
        elif char == 'h':
            return self.value.hour % 12 or 12
        elif char == 'm':
            return self.value.minute
        elif char == 'a':
            return int(self.value.hour >= 12)  # 0 for am, 1 for pm
        else:
            raise NotImplementedError("Not implemented: extracting %r from %r" % (char, self.value))

    def format_era(self, char, num):
        width = {3: 'abbreviated', 4: 'wide', 5: 'narrow'}[max(3, num)]
        era = int(self.value.year >= 0)
        return get_era_names(width, self.locale)[era]

    def format_year(self, char, num):
        value = self.value.year
        if char.isupper():
            value = self.value.isocalendar()[0]
        year = self.format(value, num)
        if num == 2:
            year = year[-2:]
        return year

    def format_quarter(self, char, num):
        quarter = (self.value.month - 1) // 3 + 1
        if num <= 2:
            return '%0*d' % (num, quarter)
        width = {3: 'abbreviated', 4: 'wide', 5: 'narrow'}[num]
        context = {'Q': 'format', 'q': 'stand-alone'}[char]
        return get_quarter_names(width, context, self.locale)[quarter]

    def format_month(self, char, num):
        if num <= 2:
            return '%0*d' % (num, self.value.month)
        width = {3: 'abbreviated', 4: 'wide', 5: 'narrow'}[num]
        context = {'M': 'format', 'L': 'stand-alone'}[char]
        return get_month_names(width, context, self.locale)[self.value.month]

    def format_week(self, char, num):
        if char.islower():  # week of year
            day_of_year = self.get_day_of_year()
            week = self.get_week_number(day_of_year)
            if week == 0:
                date = self.value - timedelta(days=day_of_year)
                week = self.get_week_number(self.get_day_of_year(date),
                                            date.weekday())
            return self.format(week, num)
        else:  # week of month
            week = self.get_week_number(self.value.day)
            if week == 0:
                date = self.value - timedelta(days=self.value.day)
                week = self.get_week_number(date.day, date.weekday())
            return '%d' % week

    def format_weekday(self, char='E', num=4):
        """
        Return weekday from parsed datetime according to format pattern.

        >>> format = DateTimeFormat(date(2016, 2, 28), Locale.parse('en_US'))
        >>> format.format_weekday()
        u'Sunday'

        'E': Day of week - Use one through three letters for the abbreviated day name, four for the full (wide) name,
             five for the narrow name, or six for the short name.
        >>> format.format_weekday('E',2)
        u'Sun'

        'e': Local day of week. Same as E except adds a numeric value that will depend on the local starting day of the
             week, using one or two letters. For this example, Monday is the first day of the week.
        >>> format.format_weekday('e',2)
        '01'

        'c': Stand-Alone local day of week - Use one letter for the local numeric value (same as 'e'), three for the
             abbreviated day name, four for the full (wide) name, five for the narrow name, or six for the short name.
        >>> format.format_weekday('c',1)
        '1'

        :param char: pattern format character ('e','E','c')
        :param num: count of format character

        """
        if num < 3:
            if char.islower():
                value = 7 - self.locale.first_week_day + self.value.weekday()
                return self.format(value % 7 + 1, num)
            num = 3
        weekday = self.value.weekday()
        width = {3: 'abbreviated', 4: 'wide', 5: 'narrow', 6: 'short'}[num]
        if char == 'c':
            context = 'stand-alone'
        else:
            context = 'format'
        return get_day_names(width, context, self.locale)[weekday]

    def format_day_of_year(self, num):
        return self.format(self.get_day_of_year(), num)

    def format_day_of_week_in_month(self):
        return '%d' % ((self.value.day - 1) // 7 + 1)

    def format_period(self, char):
        period = {0: 'am', 1: 'pm'}[int(self.value.hour >= 12)]
        for width in ('wide', 'narrow', 'abbreviated'):
            period_names = get_period_names(context='format', width=width, locale=self.locale)
            if period in period_names:
                return period_names[period]
        raise ValueError('Could not format period %s in %s' % (period, self.locale))

    def format_frac_seconds(self, num):
        """ Return fractional seconds.

        Rounds the time's microseconds to the precision given by the number \
        of digits passed in.
        """
        value = self.value.microsecond / 1000000
        return self.format(round(value, num) * 10**num, num)

    def format_milliseconds_in_day(self, num):
        msecs = self.value.microsecond // 1000 + self.value.second * 1000 + \
            self.value.minute * 60000 + self.value.hour * 3600000
        return self.format(msecs, num)

    def format_timezone(self, char, num):
        width = {3: 'short', 4: 'long', 5: 'iso8601'}[max(3, num)]
        if char == 'z':
            return get_timezone_name(self.value, width, locale=self.locale)
        elif char == 'Z':
            if num == 5:
                return get_timezone_gmt(self.value, width, locale=self.locale, return_z=True)
            return get_timezone_gmt(self.value, width, locale=self.locale)
        elif char == 'O':
            if num == 4:
                return get_timezone_gmt(self.value, width, locale=self.locale)
        # TODO: To add support for O:1
        elif char == 'v':
            return get_timezone_name(self.value.tzinfo, width,
                                     locale=self.locale)
        elif char == 'V':
            if num == 1:
                return get_timezone_name(self.value.tzinfo, width,
                                         uncommon=True, locale=self.locale)
            elif num == 2:
                return get_timezone_name(self.value.tzinfo, locale=self.locale, return_zone=True)
            elif num == 3:
                return get_timezone_location(self.value.tzinfo, locale=self.locale, return_city=True)
            return get_timezone_location(self.value.tzinfo, locale=self.locale)
        # Included additional elif condition to add support for 'Xx' in timezone format
        elif char == 'X':
            if num == 1:
                return get_timezone_gmt(self.value, width='iso8601_short', locale=self.locale,
                                        return_z=True)
            elif num in (2, 4):
                return get_timezone_gmt(self.value, width='short', locale=self.locale,
                                        return_z=True)
            elif num in (3, 5):
                return get_timezone_gmt(self.value, width='iso8601', locale=self.locale,
                                        return_z=True)
        elif char == 'x':
            if num == 1:
                return get_timezone_gmt(self.value, width='iso8601_short', locale=self.locale)
            elif num in (2, 4):
                return get_timezone_gmt(self.value, width='short', locale=self.locale)
            elif num in (3, 5):
                return get_timezone_gmt(self.value, width='iso8601', locale=self.locale)

    def format(self, value, length):
        return '%0*d' % (length, value)

    def get_day_of_year(self, date=None):
        if date is None:
            date = self.value
        return (date - date.replace(month=1, day=1)).days + 1

    def get_week_number(self, day_of_period, day_of_week=None):
        """Return the number of the week of a day within a period. This may be
        the week number in a year or the week number in a month.

        Usually this will return a value equal to or greater than 1, but if the
        first week of the period is so short that it actually counts as the last
        week of the previous period, this function will return 0.

        >>> format = DateTimeFormat(date(2006, 1, 8), Locale.parse('de_DE'))
        >>> format.get_week_number(6)
        1

        >>> format = DateTimeFormat(date(2006, 1, 8), Locale.parse('en_US'))
        >>> format.get_week_number(6)
        2

        :param day_of_period: the number of the day in the period (usually
                              either the day of month or the day of year)
        :param day_of_week: the week day; if ommitted, the week day of the
                            current date is assumed
        """
        if day_of_week is None:
            day_of_week = self.value.weekday()
        first_day = (day_of_week - self.locale.first_week_day -
                     day_of_period + 1) % 7
        if first_day < 0:
            first_day += 7
        week_number = (day_of_period + first_day - 1) // 7

        if 7 - first_day >= self.locale.min_week_days:
            week_number += 1

        if self.locale.first_week_day == 0:
            # Correct the weeknumber in case of iso-calendar usage (first_week_day=0).
            # If the weeknumber exceeds the maximum number of weeks for the given year
            # we must count from zero.For example the above calculation gives week 53
            # for 2018-12-31. By iso-calender definition 2018 has a max of 52
            # weeks, thus the weeknumber must be 53-52=1.
            max_weeks = date(year=self.value.year, day=28, month=12).isocalendar()[1]
            if week_number > max_weeks:
                week_number -= max_weeks

        return week_number


PATTERN_CHARS = {
    'G': [1, 2, 3, 4, 5],                                               # era
    'y': None, 'Y': None, 'u': None,                                    # year
    'Q': [1, 2, 3, 4, 5], 'q': [1, 2, 3, 4, 5],                         # quarter
    'M': [1, 2, 3, 4, 5], 'L': [1, 2, 3, 4, 5],                         # month
    'w': [1, 2], 'W': [1],                                              # week
    'd': [1, 2], 'D': [1, 2, 3], 'F': [1], 'g': None,                   # day
    'E': [1, 2, 3, 4, 5, 6], 'e': [1, 2, 3, 4, 5, 6], 'c': [1, 3, 4, 5, 6],  # week day
    'a': [1],                                                           # period
    'h': [1, 2], 'H': [1, 2], 'K': [1, 2], 'k': [1, 2],                 # hour
    'm': [1, 2],                                                        # minute
    's': [1, 2], 'S': None, 'A': None,                                  # second
    'z': [1, 2, 3, 4], 'Z': [1, 2, 3, 4, 5], 'O': [1, 4], 'v': [1, 4],  # zone
    'V': [1, 2, 3, 4], 'x': [1, 2, 3, 4, 5], 'X': [1, 2, 3, 4, 5]       # zone
}

#: The pattern characters declared in the Date Field Symbol Table
#: (https://www.unicode.org/reports/tr35/tr35-dates.html#Date_Field_Symbol_Table)
#: in order of decreasing magnitude.
PATTERN_CHAR_ORDER = "GyYuUQqMLlwWdDFgEecabBChHKkjJmsSAzZOvVXx"

_pattern_cache = {}


def parse_pattern(pattern):
    """Parse date, time, and datetime format patterns.

    >>> parse_pattern("MMMMd").format
    u'%(MMMM)s%(d)s'
    >>> parse_pattern("MMM d, yyyy").format
    u'%(MMM)s %(d)s, %(yyyy)s'

    Pattern can contain literal strings in single quotes:

    >>> parse_pattern("H:mm' Uhr 'z").format
    u'%(H)s:%(mm)s Uhr %(z)s'

    An actual single quote can be used by using two adjacent single quote
    characters:

    >>> parse_pattern("hh' o''clock'").format
    u"%(hh)s o'clock"

    :param pattern: the formatting pattern to parse
    """
    if type(pattern) is DateTimePattern:
        return pattern

    if pattern in _pattern_cache:
        return _pattern_cache[pattern]

    result = []

    for tok_type, tok_value in tokenize_pattern(pattern):
        if tok_type == "chars":
            result.append(tok_value.replace('%', '%%'))
        elif tok_type == "field":
            fieldchar, fieldnum = tok_value
            limit = PATTERN_CHARS[fieldchar]
            if limit and fieldnum not in limit:
                raise ValueError('Invalid length for field: %r'
                                 % (fieldchar * fieldnum))
            result.append('%%(%s)s' % (fieldchar * fieldnum))
        else:
            raise NotImplementedError("Unknown token type: %s" % tok_type)

    _pattern_cache[pattern] = pat = DateTimePattern(pattern, u''.join(result))
    return pat


def tokenize_pattern(pattern):
    """
    Tokenize date format patterns.

    Returns a list of (token_type, token_value) tuples.

    ``token_type`` may be either "chars" or "field".

    For "chars" tokens, the value is the literal value.

    For "field" tokens, the value is a tuple of (field character, repetition count).

    :param pattern: Pattern string
    :type pattern: str
    :rtype: list[tuple]
    """
    result = []
    quotebuf = None
    charbuf = []
    fieldchar = ['']
    fieldnum = [0]

    def append_chars():
        result.append(('chars', ''.join(charbuf).replace('\0', "'")))
        del charbuf[:]

    def append_field():
        result.append(('field', (fieldchar[0], fieldnum[0])))
        fieldchar[0] = ''
        fieldnum[0] = 0

    for idx, char in enumerate(pattern.replace("''", '\0')):
        if quotebuf is None:
            if char == "'":  # quote started
                if fieldchar[0]:
                    append_field()
                elif charbuf:
                    append_chars()
                quotebuf = []
            elif char in PATTERN_CHARS:
                if charbuf:
                    append_chars()
                if char == fieldchar[0]:
                    fieldnum[0] += 1
                else:
                    if fieldchar[0]:
                        append_field()
                    fieldchar[0] = char
                    fieldnum[0] = 1
            else:
                if fieldchar[0]:
                    append_field()
                charbuf.append(char)

        elif quotebuf is not None:
            if char == "'":  # end of quote
                charbuf.extend(quotebuf)
                quotebuf = None
            else:  # inside quote
                quotebuf.append(char)

    if fieldchar[0]:
        append_field()
    elif charbuf:
        append_chars()

    return result


def untokenize_pattern(tokens):
    """
    Turn a date format pattern token stream back into a string.

    This is the reverse operation of ``tokenize_pattern``.

    :type tokens: Iterable[tuple]
    :rtype: str
    """
    output = []
    for tok_type, tok_value in tokens:
        if tok_type == "field":
            output.append(tok_value[0] * tok_value[1])
        elif tok_type == "chars":
            if not any(ch in PATTERN_CHARS for ch in tok_value):  # No need to quote
                output.append(tok_value)
            else:
                output.append("'%s'" % tok_value.replace("'", "''"))
    return "".join(output)


def split_interval_pattern(pattern):
    """
    Split an interval-describing datetime pattern into multiple pieces.

    > The pattern is then designed to be broken up into two pieces by determining the first repeating field.
    - https://www.unicode.org/reports/tr35/tr35-dates.html#intervalFormats

    >>> split_interval_pattern(u'E d.M. \u2013 E d.M.')
    [u'E d.M. \u2013 ', 'E d.M.']
    >>> split_interval_pattern("Y 'text' Y 'more text'")
    ["Y 'text '", "Y 'more text'"]
    >>> split_interval_pattern(u"E, MMM d \u2013 E")
    [u'E, MMM d \u2013 ', u'E']
    >>> split_interval_pattern("MMM d")
    ['MMM d']
    >>> split_interval_pattern("y G")
    ['y G']
    >>> split_interval_pattern(u"MMM d \u2013 d")
    [u'MMM d \u2013 ', u'd']

    :param pattern: Interval pattern string
    :return: list of "subpatterns"
    """

    seen_fields = set()
    parts = [[]]

    for tok_type, tok_value in tokenize_pattern(pattern):
        if tok_type == "field":
            if tok_value[0] in seen_fields:  # Repeated field
                parts.append([])
                seen_fields.clear()
            seen_fields.add(tok_value[0])
        parts[-1].append((tok_type, tok_value))

    return [untokenize_pattern(tokens) for tokens in parts]


def match_skeleton(skeleton, options, allow_different_fields=False):
    """
    Find the closest match for the given datetime skeleton among the options given.

    This uses the rules outlined in the TR35 document.

    >>> match_skeleton('yMMd', ('yMd', 'yMMMd'))
    'yMd'

    >>> match_skeleton('yMMd', ('jyMMd',), allow_different_fields=True)
    'jyMMd'

    >>> match_skeleton('yMMd', ('qyMMd',), allow_different_fields=False)

    >>> match_skeleton('hmz', ('hmv',))
    'hmv'

    :param skeleton: The skeleton to match
    :type skeleton: str
    :param options: An iterable of other skeletons to match against
    :type options: Iterable[str]
    :return: The closest skeleton match, or if no match was found, None.
    :rtype: str|None
    """

    # TODO: maybe implement pattern expansion?

    # Based on the implementation in
    # http://source.icu-project.org/repos/icu/icu4j/trunk/main/classes/core/src/com/ibm/icu/text/DateIntervalInfo.java

    # Filter out falsy values and sort for stability; when `interval_formats` is passed in, there may be a None key.
    options = sorted(option for option in options if option)

    if 'z' in skeleton and not any('z' in option for option in options):
        skeleton = skeleton.replace('z', 'v')

    get_input_field_width = dict(t[1] for t in tokenize_pattern(skeleton) if t[0] == "field").get
    best_skeleton = None
    best_distance = None
    for option in options:
        get_opt_field_width = dict(t[1] for t in tokenize_pattern(option) if t[0] == "field").get
        distance = 0
        for field in PATTERN_CHARS:
            input_width = get_input_field_width(field, 0)
            opt_width = get_opt_field_width(field, 0)
            if input_width == opt_width:
                continue
            if opt_width == 0 or input_width == 0:
                if not allow_different_fields:  # This one is not okay
                    option = None
                    break
                distance += 0x1000  # Magic weight constant for "entirely different fields"
            elif field == 'M' and ((input_width > 2 and opt_width <= 2) or (input_width <= 2 and opt_width > 2)):
                distance += 0x100  # Magic weight for "text turns into a number"
            else:
                distance += abs(input_width - opt_width)

        if not option:  # We lost the option along the way (probably due to "allow_different_fields")
            continue

        if not best_skeleton or distance < best_distance:
            best_skeleton = option
            best_distance = distance

        if distance == 0:  # Found a perfect match!
            break

    return best_skeleton<|MERGE_RESOLUTION|>--- conflicted
+++ resolved
@@ -1163,14 +1163,10 @@
     # FIXME: this currently only supports numbers, but should also support month
     #        names, both in the requested locale, and english
 
-<<<<<<< HEAD
-    numbers = re.findall(r'(\d+)', string)
-=======
     numbers = re.findall('(\d+)', string)
 
-    if (len(numbers) < 3):
+    if len(numbers) < 3:
         raise ParseDateException("Year not present. Add a year to your string!")
->>>>>>> 346ab43b
     year = numbers[indexes['Y']]
     if len(year) == 2:
         # FIXME: this should work with a cut-off year to support the 1900's
@@ -1184,7 +1180,7 @@
     if month > 12:
         month, day = day, month
         if month > 12:
-            raise ValueError("month must be in 1..12")
+            raise ParseDateException("Month must be in 1..12")
     return date(year, month, day)
 
 
@@ -1219,10 +1215,7 @@
     indexes.sort()
     indexes = dict([(item[1], idx) for idx, item in enumerate(indexes)])
 
-    # FIXED: support 12 hour clock, and 0-based hour specification
-    #
-    # FIXED: and seconds should be optional, maybe minutes too
-    # FIXME: oh, and time-zones, of course
+    # FIXED: support time-zones
 
     # Check if the format specifies a period to be used
     # In case of am/pm define an hour-offset to complement the given hours in the string
@@ -1232,14 +1225,7 @@
         if (string.lower().find("pm", 0) != -1):
             periodOffset = 12
 
-<<<<<<< HEAD
     numbers = re.findall(r'(\d+)', string)
-    hour = int(numbers[indexes['H']])
-    minute = int(numbers[indexes['M']])
-    second = int(numbers[indexes['S']])
-    return time(hour, minute, second)
-=======
-    numbers = re.findall('(\d+)', string)
 
     # Here we add the offset we determined earlier.
     # If the Locale pattern didn't define a period or if it's 'am' it won't change
@@ -1250,11 +1236,11 @@
     except:
         raise ParseTimeException("At least hour should be present")
 
-    if (len(numbers) > 2):
+    if len(numbers) > 2:
         minute = int(numbers[indexes['M']])
         second = int(numbers[indexes['S']])
         return time(hour, minute, second)
-    elif (len(numbers) > 1):
+    elif len(numbers) > 1:
         minute = int(numbers[indexes['M']])
         return time(hour, minute)
 
@@ -1265,7 +1251,6 @@
     def __init__(self, message):
         self.message = message
 
->>>>>>> 346ab43b
 
 
 class DateTimePattern(object):
