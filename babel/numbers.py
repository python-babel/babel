--- conflicted
+++ resolved
@@ -23,10 +23,7 @@
 import warnings
 
 from babel.core import default_locale, Locale, get_global
-<<<<<<< HEAD
 from babel.util import translate
-from babel._compat import decimal
-=======
 from babel._compat import decimal, string_types
 
 try:
@@ -35,7 +32,6 @@
 except NameError:
     # Python 3
     long = int
->>>>>>> d72eb13d
 
 
 LC_NUMERIC = default_locale('LC_NUMERIC')
@@ -881,12 +877,8 @@
                                     get_currency_name(currency, value, locale))
             retval = retval.replace(u'¤¤', currency.upper())
             retval = retval.replace(u'¤', get_currency_symbol(currency, locale))
-<<<<<<< HEAD
         return to_locale_numbering_system(retval, locale=locale)
-=======
-
-        return retval
->>>>>>> d72eb13d
+
 
     #
     # This is one tricky piece of code.  The idea is to rely as much as possible
