--- conflicted
+++ resolved
@@ -154,35 +154,6 @@
     assert messages == [(1, 'Tag template, wow', [], None)]
 
 
-<<<<<<< HEAD
-def test_regex_with_non_escaped_slash():
-    """
-    Test if regexes with non-escaped slashes are parsed correctly.
-
-    A Javascript regex that is opened and closed with slashes, allows a
-    non-escaped slash inside a character class, like: [/]. In the past, the
-    babel JS lexer thought this closed the regex.
-
-    If a " followed the falsly closing /, then babel thought a javascript
-    string was started, and would stretch it to the next quote. This caused the
-    bug.
-
-    The regex in babel/messages/jslexer.py now covers this scenario, and this
-    unit test makes sure it works.
-    """
-    buf = BytesIO(b"""\
-msg1 = _('message 1')
-regex1 = /[/]"/
-msg2 = _('message 2')
-fake_closing_quote = '"'
-    """)
-    messages = \
-        list(extract.extract('javascript', buf, extract.DEFAULT_KEYWORDS,
-                             [], {}))
-
-    assert messages == [(1, 'message 1', [], None),
-                        (3, 'message 2', [], None)]
-=======
 def test_inside_template_string():
     buf = BytesIO(b"const msg = `${gettext('Hello')} ${user.name}`")
     messages = list(
@@ -220,4 +191,32 @@
     )
 
     assert messages == [(1, 'Greetings!', [], None), (1, 'This is a lovely evening.', [], None), (1, 'The day is really nice!', [], None)]
->>>>>>> 65de3dcf
+
+    
+def test_regex_with_non_escaped_slash():
+    """
+    Test if regexes with non-escaped slashes are parsed correctly.
+
+    A Javascript regex that is opened and closed with slashes, allows a
+    non-escaped slash inside a character class, like: [/]. In the past, the
+    babel JS lexer thought this closed the regex.
+
+    If a " followed the falsly closing /, then babel thought a javascript
+    string was started, and would stretch it to the next quote. This caused the
+    bug.
+
+    The regex in babel/messages/jslexer.py now covers this scenario, and this
+    unit test makes sure it works.
+    """
+    buf = BytesIO(b"""\
+msg1 = _('message 1')
+regex1 = /[/]"/
+msg2 = _('message 2')
+fake_closing_quote = '"'
+    """)
+    messages = \
+        list(extract.extract('javascript', buf, extract.DEFAULT_KEYWORDS,
+                             [], {}))
+
+    assert messages == [(1, 'message 1', [], None),
+                        (3, 'message 2', [], None)]